// Package bus is the message bus. This package listens on various NATS channels
// for requests and publishes back responses to the same, or other channels.
// Responsible for talking to the liwords-socket server.
package bus

import (
	"context"
	"fmt"
	"strings"
	"time"

	"github.com/gomodule/redigo/redis"
	"github.com/rs/zerolog/log"

	nats "github.com/nats-io/nats.go"
	"google.golang.org/protobuf/proto"

	"github.com/domino14/liwords/pkg/config"
	"github.com/domino14/liwords/pkg/entity"
	"github.com/domino14/liwords/pkg/gameplay"
	"github.com/domino14/liwords/pkg/sessions"
	"github.com/domino14/liwords/pkg/stats"
	"github.com/domino14/liwords/pkg/tournament"
	"github.com/domino14/liwords/pkg/user"

	pb "github.com/domino14/liwords/rpc/api/proto/realtime"
	macondopb "github.com/domino14/macondo/gen/api/proto/macondo"
)

const (
	MaxMessageLength = 500

	AdjudicateInterval   = 10 * time.Second
	GamesCounterInterval = 60 * time.Minute
	SeeksExpireInterval  = 10 * time.Minute
	// Cancel a game if it hasn't started after this much time.
	CancelAfter = 60 * time.Second
)

const (
	BotRequestID = "bot-request"
)

type Stores struct {
	UserStore       user.Store
	GameStore       gameplay.GameStore
	SoughtGameStore gameplay.SoughtGameStore
	PresenceStore   user.PresenceStore
	ChatStore       user.ChatStore
	ListStatStore   stats.ListStatStore
	TournamentStore tournament.TournamentStore
	ConfigStore     config.ConfigStore
	SessionStore    sessions.SessionStore
}

// Bus is the struct; it should contain all the stores to verify messages, etc.
type Bus struct {
	natsconn        *nats.Conn
	config          *config.Config
	userStore       user.Store
	gameStore       gameplay.GameStore
	soughtGameStore gameplay.SoughtGameStore
	presenceStore   user.PresenceStore
	listStatStore   stats.ListStatStore
	tournamentStore tournament.TournamentStore
	configStore     config.ConfigStore
	chatStore       user.ChatStore

	redisPool *redis.Pool

	subscriptions []*nats.Subscription
	subchans      map[string]chan *nats.Msg

	gameEventChan       chan *entity.EventWrapper
	tournamentEventChan chan *entity.EventWrapper
}

func NewBus(cfg *config.Config, stores Stores, redisPool *redis.Pool) (*Bus, error) {

	natsconn, err := nats.Connect(cfg.NatsURL)

	if err != nil {
		return nil, err
	}
	bus := &Bus{
		natsconn:            natsconn,
		userStore:           stores.UserStore,
		gameStore:           stores.GameStore,
		soughtGameStore:     stores.SoughtGameStore,
		presenceStore:       stores.PresenceStore,
		listStatStore:       stores.ListStatStore,
		tournamentStore:     stores.TournamentStore,
		configStore:         stores.ConfigStore,
		chatStore:           stores.ChatStore,
		subscriptions:       []*nats.Subscription{},
		subchans:            map[string]chan *nats.Msg{},
		config:              cfg,
		gameEventChan:       make(chan *entity.EventWrapper, 64),
		tournamentEventChan: make(chan *entity.EventWrapper, 64),
		redisPool:           redisPool,
	}
	bus.gameStore.SetGameEventChan(bus.gameEventChan)
	bus.tournamentStore.SetTournamentEventChan(bus.tournamentEventChan)

	topics := []string{
		// ipc.pb are generic publishes
		"ipc.pb.>",
		// ipc.request are NATS requests. also uses protobuf
		"ipc.request.>",
	}

	for _, topic := range topics {
		ch := make(chan *nats.Msg, 64)
		var err error
		var sub *nats.Subscription
		if strings.Contains(topic, ".request.") {
			sub, err = natsconn.ChanQueueSubscribe(topic, "requestworkers", ch)
			if err != nil {
				return nil, err
			}
		} else {
			sub, err = natsconn.ChanQueueSubscribe(topic, "pbworkers", ch)
			if err != nil {
				return nil, err
			}
		}
		bus.subscriptions = append(bus.subscriptions, sub)
		bus.subchans[topic] = ch
	}
	return bus, nil
}

// ProcessMessages is very similar to the PubsubProcess in liwords-socket,
// but that's because they do similar things.
func (b *Bus) ProcessMessages(ctx context.Context) {

	ctx = context.WithValue(ctx, gameplay.ConfigCtxKey("config"), &b.config.MacondoConfig)

	// Adjudicate unfinished games every few seconds.
	adjudicator := time.NewTicker(AdjudicateInterval)
	defer adjudicator.Stop()

	gameCounter := time.NewTicker(GamesCounterInterval)
	defer gameCounter.Stop()

	seekExpirer := time.NewTicker(SeeksExpireInterval)
	defer seekExpirer.Stop()

outerfor:
	for {
		select {
		case msg := <-b.subchans["ipc.pb.>"]:
			// Regular messages.
			log.Debug().Str("topic", msg.Subject).Msg("got ipc.pb message")
			subtopics := strings.Split(msg.Subject, ".")

			go func() {
				err := b.handleNatsPublish(ctx, subtopics[2:], msg.Data)
				if err != nil {
					log.Err(err).Msg("process-message-publish-error")
					// The user ID should have hopefully come in the topic name.
					// It would be in subtopics[4]
					if len(subtopics) > 5 {
						userID := subtopics[4]
						connID := subtopics[5]
						b.pubToConnectionID(connID, userID, entity.WrapEvent(&pb.ErrorMessage{Message: err.Error()},
							pb.MessageType_ERROR_MESSAGE))
					}
				}
			}()

		case msg := <-b.subchans["ipc.request.>"]:
			log.Debug().Str("topic", msg.Subject).Msg("got ipc.request")
			// Requests. We must respond on a specific topic.
			subtopics := strings.Split(msg.Subject, ".")

			go func() {
				err := b.handleNatsRequest(ctx, subtopics[2], msg.Reply, msg.Data)
				if err != nil {
					log.Err(err).Msg("process-message-request-error")
					// just send a blank response so there isn't a timeout on
					// the other side.
					// XXX: this is a very specific response to a handleNatsRequest func
					rrResp := &pb.RegisterRealmResponse{
						Realms: []string{""},
					}
					data, err := proto.Marshal(rrResp)
					if err != nil {
						log.Err(err).Msg("marshalling-error")
					} else {
						b.natsconn.Publish(msg.Reply, data)
					}
				}
			}()

		case msg := <-b.gameEventChan:
			// A game event. Publish directly to the right realm.
			topics := msg.Audience()
			data, err := msg.Serialize()
			if err != nil {
				log.Err(err).Msg("serialize-error")
				break
			}
			for _, topic := range topics {
				if strings.HasPrefix(topic, "user.") {

					components := strings.SplitN(topic, ".", 3)
					user := components[1]
					suffix := ""
					if len(components) > 2 {
						suffix = components[2]
					}

					b.pubToUser(user, msg, suffix)
				} else {
					b.natsconn.Publish(topic, data)
				}
			}

		case msg := <-b.tournamentEventChan:
			// A tournament event. Publish to the right realm.
			log.Debug().Interface("msg", msg).Msg("tournament event chan")
			topics := msg.Audience()
			data, err := msg.Serialize()
			if err != nil {
				log.Err(err).Msg("serialize-error")
				break
			}
			for _, topic := range topics {
				b.natsconn.Publish(topic, data)
			}

		case <-ctx.Done():
			log.Info().Msg("pubsub context done, breaking")
			break outerfor

		case <-adjudicator.C:
			err := b.adjudicateGames(ctx)
			if err != nil {
				log.Err(err).Msg("adjudicate-error")
				break
			}

		case <-gameCounter.C:
			n, err := b.gameStore.Count(ctx)
			if err != nil {
				log.Err(err).Msg("count-error")
				break
			}
			log.Info().Int64("game-count", n).Msg("game-stats")

		case <-seekExpirer.C:
			err := b.soughtGameStore.ExpireOld(ctx)
			if err != nil {
				log.Err(err).Msg("expiration-error")
				break
			}
		}
	}

	log.Info().Msg("exiting processMessages loop")
}

func (b *Bus) handleNatsRequest(ctx context.Context, topic string,
	replyTopic string, data []byte) error {

	switch topic {
	case "registerRealm":
		msg := &pb.RegisterRealmRequest{}
		err := proto.Unmarshal(data, msg)
		if err != nil {
			return err
		}
		// The socket server needs to know what realm to subscribe the user to,
		// given they went to the given path. Don't handle the lobby or tournaments,
		// the socket already handles that. Other pages like /about, etc
		// will get a blank realm back. (Eventually we'll create a "global" realm
		// so we can track presence / deliver notifications even on non-game pages)
		path := msg.Path
		userID := msg.UserId

		resp := &pb.RegisterRealmResponse{}

		if strings.HasPrefix(path, "/game/") {
			gameID := strings.TrimPrefix(path, "/game/")
			game, err := b.gameStore.Get(ctx, gameID)
			if err != nil {
				return err
			}
			var foundPlayer bool
			log.Debug().Str("gameID", gameID).Interface("gameHistory", game.History()).Str("userID", userID).
				Msg("register-game-path")
			for i := 0; i < 2; i++ {
				if game.History().Players[i].UserId == userID {
					foundPlayer = true
				}
			}
			var realm string
			if !foundPlayer {
				realm = "gametv-" + gameID
			} else {
				realm = "game-" + gameID
			}
			log.Debug().Str("computed-realm", realm)
			resp.Realms = append(resp.Realms, realm, "chat-"+realm)

			if game.TournamentData != nil && game.TournamentData.Id != "" {
				tourneyID := strings.ToLower(game.TournamentData.Id)
				log.Debug().Str("tourney-realm-for", tourneyID)
				resp.Realms = append(resp.Realms, "chat-tournament-"+tourneyID)
			}

		} else if strings.HasPrefix(path, "/tournament/") {
			tid := strings.TrimPrefix(path, "/tournament/")
			_, err := b.tournamentStore.Get(ctx, tid)
			if err != nil {
				return err
			}
			normalized := strings.ToLower(tid)
			resp.Realms = append(resp.Realms, "tournament-"+normalized, "chat-tournament-"+normalized)
		} else {
			log.Info().Str("path", path).Msg("realm-req-not-handled-sending-blank-realm")
		}

		retdata, err := proto.Marshal(resp)
		if err != nil {
			return err
		}
		b.natsconn.Publish(replyTopic, retdata)
		log.Debug().Str("topic", topic).Str("replyTopic", replyTopic).
			Msg("published response")
	default:
		return fmt.Errorf("unhandled-req-topic: %v", topic)
	}
	return nil
}

// handleNatsPublish runs in a separate goroutine
func (b *Bus) handleNatsPublish(ctx context.Context, subtopics []string, data []byte) error {
	log.Debug().Interface("subtopics", subtopics).Msg("handling nats publish")

	msgType := subtopics[0]
	auth := ""
	userID := ""
	if len(subtopics) > 2 {
		auth = subtopics[1]
		userID = subtopics[2]
	}
	wsConnID := ""
	if len(subtopics) > 3 {
		wsConnID = subtopics[3]
	}

	switch msgType {
	case "seekRequest":
		return b.seekRequest(ctx, auth, userID, wsConnID, data)
	case "matchRequest":
		return b.matchRequest(ctx, auth, userID, wsConnID, data)

	case "chat":
		// The user is subtopics[2]
		evt := &pb.ChatMessage{}
		err := proto.Unmarshal(data, evt)
		if err != nil {
			return err
		}
		log.Debug().Str("user", userID).Str("msg", evt.Message).Str("channel", evt.Channel).Msg("chat")
		return b.chat(ctx, userID, evt)
	case "declineMatchRequest":
		evt := &pb.DeclineMatchRequest{}
		err := proto.Unmarshal(data, evt)
		if err != nil {
			return err
		}
		log.Debug().Str("user", userID).Str("reqid", evt.RequestId).Msg("decline-rematch")
		return b.matchDeclined(ctx, evt, userID)

	case "soughtGameProcess":
		evt := &pb.SoughtGameProcessEvent{}
		err := proto.Unmarshal(data, evt)
		if err != nil {
			return err
		}

		return b.gameAccepted(ctx, evt, userID, wsConnID)

	case "gameplayEvent":
		evt := &pb.ClientGameplayEvent{}
		err := proto.Unmarshal(data, evt)
		if err != nil {
			return err
		}
		entGame, err := gameplay.HandleEvent(ctx, b.gameStore, b.userStore, b.listStatStore,
			b.tournamentStore, userID, evt)
		if err != nil {
			return err
		}
		// Determine if one of our players is a bot (no bot-vs-bot supported yet?)
		// and if it is the bot's turn.
		if entGame.GameReq != nil &&
			entGame.GameReq.PlayerVsBot &&
			entGame.Game.Playing() != macondopb.PlayState_GAME_OVER &&
			entGame.PlayerIDOnTurn() != userID {

			// Do this in a separate goroutine as it blocks while waiting for bot move.
			go b.handleBotMove(ctx, entGame)
		}
		return nil

	case "timedOut":
		evt := &pb.TimedOut{}
		err := proto.Unmarshal(data, evt)
		if err != nil {
			return err
		}
		return gameplay.TimedOut(ctx, b.gameStore, b.userStore, b.listStatStore, b.tournamentStore, evt.UserId, evt.GameId)

	case "initRealmInfo":
		evt := &pb.InitRealmInfo{}
		err := proto.Unmarshal(data, evt)
		if err != nil {
			return err
		}
		return b.initRealmInfo(ctx, evt, wsConnID)
	case "readyForGame":
		evt := &pb.ReadyForGame{}
		err := proto.Unmarshal(data, evt)
		if err != nil {
			return err
		}
		return b.readyForGame(ctx, evt, userID)
	case "leaveSite":
		// There is no event here. We have the user ID in the subject.
		return b.leaveSite(ctx, userID)
	case "leaveTab":
		return b.leaveTab(ctx, userID, wsConnID)
	case "pongReceived":
		return b.pongReceived(ctx, userID, wsConnID)
	default:
		return fmt.Errorf("unhandled-publish-topic: %v", subtopics)
	}
}

func (b *Bus) TournamentEventChannel() chan *entity.EventWrapper {
	return b.tournamentEventChan
}

func (b *Bus) broadcastPresence(username, userID string, anon bool,
	presenceChannels []string, deleting bool) error {

	// broadcast username's presence to the channels.
	log.Debug().Str("username", username).Str("userID", userID).
		Bool("anon", anon).
		Interface("presenceChannels", presenceChannels).
		Bool("deleting", deleting).
		Msg("broadcast-presence")

	for _, c := range presenceChannels {
		toSend := entity.WrapEvent(&pb.UserPresence{
			Username:    username,
			UserId:      userID,
			Channel:     c,
			IsAnonymous: anon,
			Deleting:    deleting,
		}, pb.MessageType_USER_PRESENCE)
		data, err := toSend.Serialize()
		if err != nil {
			return err
		}
		err = b.natsconn.Publish(c, data)
		if err != nil {
			return err
		}
	}
	return nil
}

func (b *Bus) pubToUser(userID string, evt *entity.EventWrapper,
	channel string) error {
	// Publish to a user, but pass in a specific channel. Only publish to those
	// user sockets that are in this channel/realm/what-have-you.
	sanitized, err := sanitize(evt, userID)
	bts, err := sanitized.Serialize()
	if err != nil {
		return err
	}
	var fullChannel string
	if channel == "" {
		fullChannel = "user." + userID
	} else {
		fullChannel = "user." + userID + "." + channel
	}

	return b.natsconn.Publish(fullChannel, bts)
}

func (b *Bus) pubToConnectionID(connID, userID string, evt *entity.EventWrapper) error {
	// Publish to a specific connection ID.
	sanitized, err := sanitize(evt, userID)
	bts, err := sanitized.Serialize()
	if err != nil {
		return err
	}
	return b.natsconn.Publish("connid."+connID, bts)
}

func (b *Bus) initRealmInfo(ctx context.Context, evt *pb.InitRealmInfo, connID string) error {
	// For consistency sake, use the `dotted` channels for presence
	// i.e. game.<gameID>, gametv.<gameID>
	// The reasoning is that realms should only be cared about by the socket
	// server. The channels are NATS pubsub channels and we use these for chat
	// too.
	username, anon, err := b.userStore.Username(ctx, evt.UserId)
	if err != nil {
		return err
	}

	// The channels with presence should be:
	// chat.lobby
	// chat.tournament.foo
	// chat.game.bar
	// chat.gametv.baz
	// global.presence (when it comes, we edit this later)

	for _, realm := range evt.Realms {

		presenceChan := strings.ReplaceAll(realm, "-", ".")
		if !strings.HasPrefix(presenceChan, "chat.") {
			// presenceChan / presenceStore is only used for chat purposes for now.
			presenceChan = ""
		}

		if presenceChan != "" {
			log.Debug().Str("presence-chan", presenceChan).Str("username", username).Msg("SetPresence")
			b.presenceStore.SetPresence(ctx, evt.UserId, username, anon, presenceChan, connID)
		}

		if realm == "lobby" {
			err := b.sendLobbyContext(ctx, evt.UserId, connID)
			if err != nil {
				return err
			}
		} else if strings.HasPrefix(realm, "game-") || strings.HasPrefix(realm, "gametv-") {
			components := strings.Split(realm, "-")
			// Get a sanitized history
			gameID := components[1]
			refresher, err := b.gameRefresher(ctx, gameID)
			if err != nil {
				return err
			}
			err = b.pubToConnectionID(connID, evt.UserId, refresher)
			if err != nil {
				return err
			}
		} else if strings.HasPrefix(realm, "tournament-") {
			err := b.sendTournamentContext(ctx, realm, evt.UserId, connID)
			if err != nil {
				return err
			}
		} else if strings.HasPrefix(realm, "chat-") {
			chatChan := strings.ReplaceAll(realm, "-", ".")
			err = b.sendOldChats(ctx, evt.UserId, chatChan)
			if err != nil {
				return err
			}
		} else {
			log.Debug().Interface("evt", evt).Msg("no init realm info")
		}

		// Get presence
		if presenceChan != "" {
			err := b.sendPresenceContext(ctx, evt.UserId, username, anon,
				presenceChan, connID)
			if err != nil {
				return err
			}
		}
	}
	return b.sendLatestChannels(ctx, evt.UserId, connID)
	// send chat info

}

func (b *Bus) getPresence(ctx context.Context, presenceChan string) (*entity.EventWrapper, error) {
	users, err := b.presenceStore.GetInChannel(ctx, presenceChan)
	if err != nil {
		return nil, err
	}
	pbobj := &pb.UserPresences{Presences: []*pb.UserPresence{}}
	for _, u := range users {
		pbobj.Presences = append(pbobj.Presences, &pb.UserPresence{
			Username:    u.Username,
			UserId:      u.UUID,
			Channel:     presenceChan,
			IsAnonymous: u.Anonymous,
		})
	}

	log.Debug().Interface("presences", pbobj.Presences).Msg("get-presences")

	evt := entity.WrapEvent(pbobj, pb.MessageType_USER_PRESENCES)
	return evt, nil
}

func (b *Bus) leaveTab(ctx context.Context, userID, connID string) error {
	username, anon, err := b.userStore.Username(ctx, userID)
	if err != nil {
		return err
	}
	channels, err := b.presenceStore.ClearPresence(ctx, userID, username, anon, connID)
	if err != nil {
		return err
	}
	log.Debug().Interface("channels", channels).Str("connID", connID).Str("username", username).
		Msg("clear presence")

	err = b.broadcastPresence(username, userID, anon, channels, true)
	if err != nil {
		return err
	}

	return b.deleteSoughtForConnID(ctx, connID)
}

func (b *Bus) leaveSite(ctx context.Context, userID string) error {
	log.Debug().Str("userid", userID).Msg("left-site")
	return nil
}

func (b *Bus) pongReceived(ctx context.Context, userID, connID string) error {
	username, anon, err := b.userStore.Username(ctx, userID)
	if err != nil {
		return err
	}
	return b.presenceStore.RenewPresence(ctx, userID, username, anon, connID)
}

func (b *Bus) activeGames(ctx context.Context, tourneyID string) (*entity.EventWrapper, error) {
	games, err := b.gameStore.ListActive(ctx, tourneyID, false)

	if err != nil {
		return nil, err
	}
	log.Debug().Interface("active-games", games).Msg("active-games")

	evt := entity.WrapEvent(games, pb.MessageType_ONGOING_GAMES)
	return evt, nil
}

// Return 0 if uid1 blocks uid2, 1 if uid2 blocks uid1, and -1 if neither blocks
// the other. Note, if they both block each other it will return 0.
func (b *Bus) blockExists(ctx context.Context, u1, u2 *entity.User) (int, error) {
	blockedUsers, err := b.userStore.GetBlocks(ctx, u1.ID)
	if err != nil {
		return 0, err
	}
	for _, bu := range blockedUsers {
		if bu.UUID == u2.UUID {
			// u1 is blocking u2
			return 0, nil
		}
	}
	// Check in the other direction
	blockedUsers, err = b.userStore.GetBlockedBy(ctx, u1.ID)
	if err != nil {
		return 0, err
	}
	for _, bu := range blockedUsers {
		if bu.UUID == u2.UUID {
			// u2 is blocking u1
			return 1, nil
		}
	}
	return -1, nil
}

func (b *Bus) sendLobbyContext(ctx context.Context, userID, connID string) error {
	// open seeks
	seeks, err := b.openSeeks(ctx)
	if err != nil {
		return err
	}
	err = b.pubToConnectionID(connID, userID, seeks)
	if err != nil {
		return err
	}
	// live games
	activeGames, err := b.activeGames(ctx, "")
	if err != nil {
		return err
	}
	err = b.pubToConnectionID(connID, userID, activeGames)
	if err != nil {
		return err
	}
	// open match reqs
	matches, err := b.openMatches(ctx, userID, "")
	if err != nil {
		return err
	}
	err = b.pubToConnectionID(connID, userID, matches)
	if err != nil {
		return err
	}
	// TODO: send followed online
	return nil
}

func (b *Bus) sendTournamentContext(ctx context.Context, realm, userID, connID string) error {
	components := strings.Split(realm, "-")
	tourneyID := components[1]
	// live games
	activeGames, err := b.activeGames(ctx, tourneyID)
	if err != nil {
		return err
	}
	err = b.pubToConnectionID(connID, userID, activeGames)
	if err != nil {
		return err
	}
	// open match reqs
	matches, err := b.openMatches(ctx, userID, tourneyID)
	if err != nil {
		return err
	}
	err = b.pubToConnectionID(connID, userID, matches)
	if err != nil {
		return err
	}
	return nil
}

<<<<<<< HEAD
func (b *Bus) activeGames(ctx context.Context, tourneyID string) (*entity.EventWrapper, error) {
	games, err := b.gameStore.ListActive(ctx, tourneyID, false)
=======
func (b *Bus) sendPresenceContext(ctx context.Context, userID, username string, anon bool,
	presenceChan, connID string) error {
>>>>>>> e1941ec6

	pres, err := b.getPresence(ctx, presenceChan)
	if err != nil {
		return err
	}
	err = b.pubToConnectionID(connID, userID, pres)
	if err != nil {
		return err
	}
<<<<<<< HEAD
	log.Debug().Interface("active-games", games).Msg("active-games")

	evt := entity.WrapEvent(games, pb.MessageType_ONGOING_GAMES)
	return evt, nil
=======
	// Also send OUR presence to users in this channel.
	return b.broadcastPresence(username, userID, anon, []string{presenceChan}, false)
}

func (b *Bus) sendLatestChannels(ctx context.Context, userID, connID string) error {
	// Send user channels with new messages.
	const ChansToSend = 10
	lastSeen, err := b.presenceStore.LastSeen(ctx, userID)
	if err != nil {
		// Don't die, this key might not yet exist.
		log.Err(err).Msg("last-seen-error")
		return nil
	}
	latestChannels, err := b.chatStore.LatestChannels(ctx, ChansToSend, 0, userID)
	if err != nil {
		return err
	}

	for _, ch := range latestChannels.Channels {
		if ch.LastUpdate > lastSeen {
			ch.HasUpdate = true
		}
	}

	evt := entity.WrapEvent(latestChannels, pb.MessageType_CHAT_CHANNELS)
	return b.pubToConnectionID(connID, userID, evt)
>>>>>>> e1941ec6
}<|MERGE_RESOLUTION|>--- conflicted
+++ resolved
@@ -730,13 +730,8 @@
 	return nil
 }
 
-<<<<<<< HEAD
-func (b *Bus) activeGames(ctx context.Context, tourneyID string) (*entity.EventWrapper, error) {
-	games, err := b.gameStore.ListActive(ctx, tourneyID, false)
-=======
 func (b *Bus) sendPresenceContext(ctx context.Context, userID, username string, anon bool,
 	presenceChan, connID string) error {
->>>>>>> e1941ec6
 
 	pres, err := b.getPresence(ctx, presenceChan)
 	if err != nil {
@@ -746,12 +741,7 @@
 	if err != nil {
 		return err
 	}
-<<<<<<< HEAD
-	log.Debug().Interface("active-games", games).Msg("active-games")
-
-	evt := entity.WrapEvent(games, pb.MessageType_ONGOING_GAMES)
-	return evt, nil
-=======
+
 	// Also send OUR presence to users in this channel.
 	return b.broadcastPresence(username, userID, anon, []string{presenceChan}, false)
 }
@@ -778,5 +768,4 @@
 
 	evt := entity.WrapEvent(latestChannels, pb.MessageType_CHAT_CHANNELS)
 	return b.pubToConnectionID(connID, userID, evt)
->>>>>>> e1941ec6
 }