// Package bus is the message bus. This package listens on various NATS channels
// for requests and publishes back responses to the same, or other channels.
// Responsible for talking to the liwords-socket server.
package bus

import (
	"context"
	"errors"
	"fmt"
	"strings"
	"time"

	"github.com/gomodule/redigo/redis"
	"github.com/rs/zerolog/log"

	nats "github.com/nats-io/nats.go"
	"google.golang.org/protobuf/proto"

	"github.com/domino14/liwords/pkg/config"
	"github.com/domino14/liwords/pkg/entity"
	"github.com/domino14/liwords/pkg/gameplay"
	"github.com/domino14/liwords/pkg/stats"
	"github.com/domino14/liwords/pkg/user"
	macondogame "github.com/domino14/macondo/game"

	pb "github.com/domino14/liwords/rpc/api/proto/realtime"
	macondopb "github.com/domino14/macondo/gen/api/proto/macondo"
)

const (
	GameStartDelay = 3 * time.Second

	MaxMessageLength = 500

	AdjudicateInterval = 300 * time.Second
)

// Bus is the struct; it should contain all the stores to verify messages, etc.
type Bus struct {
	natsconn        *nats.Conn
	config          *config.Config
	userStore       user.Store
	gameStore       gameplay.GameStore
	soughtGameStore gameplay.SoughtGameStore
	presenceStore   user.PresenceStore
	listStatStore   stats.ListStatStore

	redisPool *redis.Pool

	subscriptions []*nats.Subscription
	subchans      map[string]chan *nats.Msg

	gameEventChan chan *entity.EventWrapper
}

func NewBus(cfg *config.Config, userStore user.Store, gameStore gameplay.GameStore,
	soughtGameStore gameplay.SoughtGameStore, presenceStore user.PresenceStore,
	listStatStore stats.ListStatStore, redisPool *redis.Pool) (*Bus, error) {

	natsconn, err := nats.Connect(cfg.NatsURL)

	if err != nil {
		return nil, err
	}
	bus := &Bus{
		natsconn:        natsconn,
		userStore:       userStore,
		gameStore:       gameStore,
		soughtGameStore: soughtGameStore,
		presenceStore:   presenceStore,
		listStatStore:   listStatStore,
		subscriptions:   []*nats.Subscription{},
		subchans:        map[string]chan *nats.Msg{},
		config:          cfg,
		gameEventChan:   make(chan *entity.EventWrapper, 64),
		redisPool:       redisPool,
	}
	gameStore.SetGameEventChan(bus.gameEventChan)

	topics := []string{
		// ipc.pb are generic publishes
		"ipc.pb.>",
		// ipc.request are NATS requests. also uses protobuf
		"ipc.request.>",
	}

	for _, topic := range topics {
		ch := make(chan *nats.Msg, 64)
		var err error
		var sub *nats.Subscription
		if strings.Contains(topic, ".request.") {
			sub, err = natsconn.ChanQueueSubscribe(topic, "requestworkers", ch)
			if err != nil {
				return nil, err
			}
		} else {
			sub, err = natsconn.ChanQueueSubscribe(topic, "pbworkers", ch)
			if err != nil {
				return nil, err
			}
		}
		bus.subscriptions = append(bus.subscriptions, sub)
		bus.subchans[topic] = ch
	}
	return bus, nil
}

// ProcessMessages is very similar to the PubsubProcess in liwords-socket,
// but that's because they do similar things.
func (b *Bus) ProcessMessages(ctx context.Context) {

	ctx = context.WithValue(ctx, gameplay.ConfigCtxKey("config"), &b.config.MacondoConfig)

	// Adjudicate unfinished games every few minutes.
	// adjudicator := time.NewTicker(AdjudicateInterval)
	// defer adjudicator.Stop()
outerfor:
	for {
		select {
		case msg := <-b.subchans["ipc.pb.>"]:
			// Regular messages.
			log.Debug().Str("topic", msg.Subject).Msg("got ipc.pb message")
			subtopics := strings.Split(msg.Subject, ".")
			// XXX: put in a goroutine (go b.handleNatsPublish(...))
			err := b.handleNatsPublish(ctx, subtopics[2:], msg.Data)
			if err != nil {
				log.Err(err).Msg("process-message-publish-error")
				// The user ID should have hopefully come in the topic name.
				// It would be in subtopics[4]
				if len(subtopics) > 4 {
					userID := subtopics[4]
					b.pubToUser(userID, entity.WrapEvent(&pb.ErrorMessage{Message: err.Error()},
						pb.MessageType_ERROR_MESSAGE, ""))
				}
			}

		case msg := <-b.subchans["ipc.request.>"]:
			log.Debug().Str("topic", msg.Subject).Msg("got ipc.request")
			// Requests. We must respond on a specific topic.
			subtopics := strings.Split(msg.Subject, ".")
			err := b.handleNatsRequest(ctx, subtopics[2], msg.Reply, msg.Data)
			if err != nil {
				log.Err(err).Msg("process-message-request-error")
				// just send a blank response so there isn't a timeout on
				// the other side.
				rrResp := &pb.RegisterRealmResponse{
					Realm: "",
				}
				data, err := proto.Marshal(rrResp)
				if err != nil {
					log.Err(err).Msg("marshalling-error")
					break
				}
				b.natsconn.Publish(msg.Reply, data)
			}

		case msg := <-b.gameEventChan:
			// A game event. Publish directly to the right realm.
			log.Debug().Interface("msg", msg).Msg("game event chan")
			topics := msg.Audience()
			data, err := msg.Serialize()
			if err != nil {
				log.Err(err).Msg("serialize-error")
				break
			}
			for _, topic := range topics {
				if strings.HasPrefix(topic, "user.") {
					b.pubToUser(strings.TrimPrefix(topic, "user."), msg)
				} else {
					b.natsconn.Publish(topic, data)
				}
			}
		case <-ctx.Done():
			log.Info().Msg("context done, breaking")
			break outerfor

			// case <-adjudicator.C:
			// 	err := b.adjudicateGames(ctx)
			// 	if err != nil {
			// 		log.Err(err).Msg("adjudicate-error")
			// 		break
			// 	}

		}

	}

	log.Info().Msg("exiting processMessages loop")
}

func (b *Bus) handleNatsRequest(ctx context.Context, topic string,
	replyTopic string, data []byte) error {

	switch topic {
	case "registerRealm":
		msg := &pb.RegisterRealmRequest{}
		err := proto.Unmarshal(data, msg)
		if err != nil {
			return err
		}
		// The socket server needs to know what realm to subscribe the user to,
		// given they went to the given path. Don't handle the lobby, the socket
		// already handles that.
		path := msg.Realm
		userID := msg.UserId
		var realm string
		if strings.HasPrefix(path, "/game/") {
			gameID := strings.TrimPrefix(path, "/game/")
			game, err := b.gameStore.Get(ctx, gameID)
			if err != nil {
				return err
			}
			var foundPlayer bool
			log.Debug().Str("gameID", gameID).Interface("gameHistory", game.History()).Str("userID", userID).
				Msg("register-game-path")
			for i := 0; i < 2; i++ {
				if game.History().Players[i].UserId == userID {
					foundPlayer = true
				}
			}
			if !foundPlayer {
				realm = "gametv-" + gameID
			} else {
				realm = "game-" + gameID
			}
			log.Debug().Str("computed-realm", realm)
		} else {
			log.Info().Str("path", path).Msg("realm-req-not-handled-sending-blank-realm")
		}
		resp := &pb.RegisterRealmResponse{}
		resp.Realm = realm
		retdata, err := proto.Marshal(resp)
		if err != nil {
			return err
		}
		b.natsconn.Publish(replyTopic, retdata)
		log.Debug().Str("topic", topic).Str("replyTopic", replyTopic).
			Msg("published response")
	default:
		return fmt.Errorf("unhandled-req-topic: %v", topic)
	}
	return nil
}

// A somewhat silly function to get around Go's lack of generics
func setMatchUser(msg proto.Message, reqUser *pb.MatchUser) {
	switch sought := msg.(type) {
	case *pb.SeekRequest:
		sought.User = reqUser
	case *pb.MatchRequest:
		// lol
		sought.User = reqUser
	}
}

func (b *Bus) handleBotMove(ctx context.Context, g *entity.Game) {
	// This function should only be called if it's the bot's turn.
	onTurn := g.Game.PlayerOnTurn()
	userID := g.Game.PlayerIDOnTurn()

	for g.PlayerOnTurn() == onTurn {
		hist := g.History()
		req := macondopb.BotRequest{GameHistory: hist}
		data, err := proto.Marshal(&req)
		if err != nil {
			log.Err(err).Msg("bot-cant-move")
			return
		}
		res, err := b.natsconn.Request("macondo.bot", data, 10*time.Second)

		if err != nil {
			if b.natsconn.LastError() != nil {
				log.Error().Msgf("bot-cant-move %v for request", b.natsconn.LastError())
			}
			log.Error().Msgf("bot-cant-move %v for request", err)
			return
		}
		log.Debug().Msgf("res: %v", string(res.Data))

		resp := macondopb.BotResponse{}
		err = proto.Unmarshal(res.Data, &resp)
		if err != nil {
			log.Err(err).Msg("bot-cant-move-unmarshal-error")
			return
		}
		switch r := resp.Response.(type) {
		case *macondopb.BotResponse_Move:
			timeRemaining := g.TimeRemaining(onTurn)

			m := macondogame.MoveFromEvent(r.Move, g.Alphabet(), g.Board())
			err = gameplay.PlayMove(ctx, g, b.userStore, userID, onTurn, timeRemaining, m)
			if err != nil {
				log.Err(err).Msg("bot-cant-move-play-error")
				return
			}
		case *macondopb.BotResponse_Error:
			log.Error().Str("error", r.Error).Msg("bot-error")
			return
		default:
			log.Err(errors.New("should never happen")).Msg("bot-cant-move")
		}
	}

	err := b.gameStore.Set(ctx, g)
	if err != nil {
		log.Err(err).Msg("setting-game-after-bot-move")
	}

}

func (b *Bus) handleNatsPublish(ctx context.Context, subtopics []string, data []byte) error {
	log.Debug().Interface("subtopics", subtopics).Msg("handling nats publish")
	switch subtopics[0] {
	case "seekRequest", "matchRequest":
		return b.seekRequest(ctx, subtopics[0], subtopics[1], subtopics[2], data)
	case "chat":
		// The user is subtopics[2]
		evt := &pb.ChatMessage{}
		err := proto.Unmarshal(data, evt)
		if err != nil {
			return err
		}
		log.Debug().Str("user", subtopics[2]).Str("msg", evt.Message).Str("channel", evt.Channel).Msg("chat")
		return b.chat(ctx, subtopics[2], evt)
	case "declineMatchRequest":
		evt := &pb.DeclineMatchRequest{}
		err := proto.Unmarshal(data, evt)
		if err != nil {
			return err
		}
		log.Debug().Str("user", subtopics[2]).Str("reqid", evt.RequestId).Msg("decline-rematch")
		return b.matchDeclined(ctx, evt, subtopics[2])

	case "soughtGameProcess":
		evt := &pb.SoughtGameProcessEvent{}
		err := proto.Unmarshal(data, evt)
		if err != nil {
			return err
		}
		// subtopics[2] is the user ID of the requester.
		return b.gameAccepted(ctx, evt, subtopics[2])

	case "gameplayEvent":
		evt := &pb.ClientGameplayEvent{}
		err := proto.Unmarshal(data, evt)
		if err != nil {
			return err
		}
		userid := subtopics[2]
		// subtopics[2] is the user ID of the requester.
<<<<<<< HEAD
		return gameplay.PlayMove(ctx, b.gameStore, b.userStore, b.listStatStore, subtopics[2], evt)
=======
		entGame, err := gameplay.HandleEvent(ctx, b.gameStore, b.userStore, userid, evt)
		if err != nil {
			return err
		}
		// Determine if one of our players is a bot (no bot-vs-bot supported yet?)
		// and if it is the bot's turn.
		if entGame.Game.Playing() != macondopb.PlayState_GAME_OVER &&
			entGame.GameReq != nil &&
			entGame.GameReq.PlayerVsBot &&
			entGame.PlayerIDOnTurn() != userid {

			// Do this in a separate goroutine as it blocks while waiting for bot move.
			go b.handleBotMove(ctx, entGame)
		}
		return nil
>>>>>>> 094606b5

	case "timedOut":
		evt := &pb.TimedOut{}
		err := proto.Unmarshal(data, evt)
		if err != nil {
			return err
		}
		return gameplay.TimedOut(ctx, b.gameStore, b.userStore, b.listStatStore, evt.UserId, evt.GameId)

	case "initRealmInfo":
		evt := &pb.InitRealmInfo{}
		err := proto.Unmarshal(data, evt)
		if err != nil {
			return err
		}
		return b.initRealmInfo(ctx, evt)

	case "leaveSite":
		// There is no event here. We have the user ID in the subject.
		// req.User.IsAnonymous = subtopics[1] == "anon"
		userID := subtopics[2]
		return b.leaveSite(ctx, userID)
	default:
		return fmt.Errorf("unhandled-publish-topic: %v", subtopics)
	}
}

func (b *Bus) seekRequest(ctx context.Context, seekOrMatch, auth, userID string, data []byte) error {
	var req proto.Message
	var gameRequest *pb.GameRequest

	if auth == "anon" {
		// Require login for now (forever?)
		return errors.New("please log in to start a game")
	}

	if seekOrMatch == "seekRequest" {
		req = &pb.SeekRequest{}
	} else {
		req = &pb.MatchRequest{}
	}
	err := proto.Unmarshal(data, req)
	if err != nil {
		return err
	}

	if seekOrMatch == "seekRequest" {
		gameRequest = req.(*pb.SeekRequest).GameRequest
	} else {
		// Get the game request from the passed in "rematchFor", if it
		// is provided. Otherwise, the game request must have been provided
		// in the request itself.
		gameID := req.(*pb.MatchRequest).RematchFor
		if gameID == "" {
			gameRequest = req.(*pb.MatchRequest).GameRequest
		} else {
			g, err := b.gameStore.Get(ctx, gameID)
			if err != nil {
				return err
			}
			gameRequest = proto.Clone(g.GameReq).(*pb.GameRequest)
			// This will get overwritten later:
			gameRequest.RequestId = ""
			req.(*pb.MatchRequest).GameRequest = gameRequest
		}
	}
	if gameRequest == nil {
		return errors.New("no game request was found")
	}
	// Note that the seek request should not come with a requesting user;
	// instead this is in the topic/subject. It is HERE in the API server that
	// we set the requesting user's display name, rating, etc.
	reqUser := &pb.MatchUser{}
	reqUser.IsAnonymous = auth == "anon" // this is never true here anymore, see check above
	reqUser.UserId = userID
	setMatchUser(req, reqUser)

	err = gameplay.ValidateSoughtGame(ctx, gameRequest)
	if err != nil {
		return err
	}

	// Look up user.
	timefmt, variant, err := entity.VariantFromGameReq(gameRequest)
	ratingKey := entity.ToVariantKey(gameRequest.Lexicon, variant, timefmt)

	u, err := b.userStore.GetByUUID(ctx, reqUser.UserId)
	if err != nil {
		return err
	}
	reqUser.RelevantRating = u.GetRelevantRating(ratingKey)
	reqUser.DisplayName = u.Username

	log.Debug().Bool("vsBot", gameRequest.PlayerVsBot).Msg("seeking-bot?")

	if seekOrMatch == "seekRequest" {
		sg, err := gameplay.NewSoughtGame(ctx, b.soughtGameStore, req.(*pb.SeekRequest))
		if err != nil {
			return err
		}
		evt := entity.WrapEvent(sg.SeekRequest, pb.MessageType_SEEK_REQUEST, "")
		data, err := evt.Serialize()
		if err != nil {
			return err
		}

		log.Debug().Interface("evt", evt).Msg("publishing seek request to lobby topic")
		b.natsconn.Publish("lobby.seekRequest", data)
	} else {

		if gameRequest.PlayerVsBot {
			// There is no user being matched. Find a bot to play instead.
			// No need to create a match request in the store.
			return b.newBotGame(ctx, req.(*pb.MatchRequest))
		}

		// Check if the user being matched exists.
		receiver, err := b.userStore.Get(ctx, req.(*pb.MatchRequest).ReceivingUser.DisplayName)
		if err != nil {
			// No such user, most likely.
			return err
		}
		// Set the actual UUID of the receiving user.
		req.(*pb.MatchRequest).ReceivingUser.UserId = receiver.UUID
		mg, err := gameplay.NewMatchRequest(ctx, b.soughtGameStore, req.(*pb.MatchRequest))
		if err != nil {
			return err
		}
		evt := entity.WrapEvent(mg.MatchRequest, pb.MessageType_MATCH_REQUEST, "")
		log.Debug().Interface("evt", evt).Interface("receiver", mg.MatchRequest.ReceivingUser).
			Str("sender", reqUser.UserId).Msg("publishing match request to user")
		b.pubToUser(receiver.UUID, evt)
		// Publish it to the requester as well. This is so they can see it on
		// their own screen and cancel it if they wish.
		b.pubToUser(reqUser.UserId, evt)
	}
	return nil
}

func (b *Bus) newBotGame(ctx context.Context, req *pb.MatchRequest) error {
	// NewBotGame creates and starts a new game against a bot!

	accUser, err := b.userStore.GetRandomBot(ctx)
	if err != nil {
		return err
	}
	sg := &entity.SoughtGame{MatchRequest: req}
	return b.instantiateAndStartGame(ctx, accUser, req.User.UserId, req.GameRequest,
		sg, "")
}

func (b *Bus) gameAccepted(ctx context.Context, evt *pb.SoughtGameProcessEvent, userID string) error {
	sg, err := b.soughtGameStore.Get(ctx, evt.RequestId)
	if err != nil {
		return err
	}
	var requester string
	var gameReq *pb.GameRequest
	if sg.Type() == entity.TypeSeek {
		requester = sg.SeekRequest.User.UserId
		gameReq = sg.SeekRequest.GameRequest
	} else if sg.Type() == entity.TypeMatch {
		requester = sg.MatchRequest.User.UserId
		gameReq = sg.MatchRequest.GameRequest
	}
	if requester == userID {
		log.Info().Str("sender", requester).Msg("canceling seek")
		err := gameplay.CancelSoughtGame(ctx, b.soughtGameStore, evt.RequestId)
		if err != nil {
			return err
		}
		// broadcast a seek deletion.
		return b.broadcastSeekDeletion(evt.RequestId)
	}
	// Otherwise create a game
	// If the ACCEPTOR of the seek has a seek request open, we must cancel it.
	err = b.deleteSoughtForUser(ctx, userID)
	if err != nil {
		return err
	}

	accUser, err := b.userStore.GetByUUID(ctx, userID)
	if err != nil {
		return err
	}

	return b.instantiateAndStartGame(ctx, accUser, requester, gameReq, sg, evt.RequestId)
}

func (b *Bus) instantiateAndStartGame(ctx context.Context, accUser *entity.User, requester string,
	gameReq *pb.GameRequest, sg *entity.SoughtGame, reqID string) error {

	reqUser, err := b.userStore.GetByUUID(ctx, requester)
	if err != nil {
		return err
	}
	// disallow anon game acceptance for now.
	if accUser.Anonymous || reqUser.Anonymous {
		return errors.New("you must log in to play games")
	}

	if (accUser.Anonymous || reqUser.Anonymous) && gameReq.RatingMode == pb.RatingMode_RATED {
		return errors.New("anonymous-players-cant-play-rated")
	}

	log.Debug().Interface("req", sg).Msg("game-request-accepted")
	assignedFirst := -1
	if sg.Type() == entity.TypeMatch {
		if sg.MatchRequest.RematchFor != "" {
			// Assign firsts to be the the other player.
			gameID := sg.MatchRequest.RematchFor
			g, err := b.gameStore.Get(ctx, gameID)
			if err != nil {
				return err
			}
			wentFirst := 0
			players := g.History().Players
			if g.History().SecondWentFirst {
				wentFirst = 1
			}
			log.Debug().Str("went-first", players[wentFirst].Nickname).Msg("determining-first")

			// These are indices in the array passed to InstantiateNewGame
			// XXX: this doesn't work for bots since they switch off players! FIX.
			if accUser.UUID == players[wentFirst].UserId {
				assignedFirst = 1 // reqUser should go first
			} else if reqUser.UUID == players[wentFirst].UserId {
				assignedFirst = 0 // accUser should go first
			}
		}
	}

	g, err := gameplay.InstantiateNewGame(ctx, b.gameStore, b.config,
		[2]*entity.User{accUser, reqUser}, assignedFirst, gameReq)
	if err != nil {
		return err
	}
	// Broadcast a seek delete event, and send both parties a game redirect.
	if reqID != "" {
		b.soughtGameStore.Delete(ctx, reqID)
		err = b.broadcastSeekDeletion(reqID)
		if err != nil {
			log.Err(err).Msg("broadcasting-seek")
		}
	}

	err = b.broadcastGameCreation(g, accUser, reqUser)
	if err != nil {
		log.Err(err).Msg("broadcasting-game-creation")
	}
	// This event will result in a redirect.
	ngevt := entity.WrapEvent(&pb.NewGameEvent{
		GameId: g.GameID(),
	}, pb.MessageType_NEW_GAME_EVENT, "")
	b.pubToUser(accUser.UUID, ngevt)
	b.pubToUser(reqUser.UUID, ngevt)

	log.Info().Str("newgameid", g.History().Uid).
		Str("sender", accUser.UUID).
		Str("requester", requester).
		Interface("starting-in", GameStartDelay).
		Str("onturn", g.NickOnTurn()).Msg("game-accepted")

	// Now, reset the timer and register the event change hook.
	time.AfterFunc(GameStartDelay, func() {
		err = gameplay.StartGame(ctx, b.gameStore, b.gameEventChan, g.GameID())
		if err != nil {
			log.Err(err).Msg("starting-game")
		}

		if accUser.IsBot && g.PlayerIDOnTurn() == accUser.UUID {
			// Make a bot move if it's the bot's turn at the beginning.
			go b.handleBotMove(ctx, g)
		}

	})

	return nil
}

func (b *Bus) matchDeclined(ctx context.Context, evt *pb.DeclineMatchRequest, userID string) error {
	// the sending user declined the match request. Send this declination
	// to the matcher and delete the request.
	sg, err := b.soughtGameStore.Get(ctx, evt.RequestId)
	if err != nil {
		return err
	}
	if sg.Type() != entity.TypeMatch {
		return errors.New("wrong-entity-type")
	}

	if sg.MatchRequest.ReceivingUser.UserId != userID {
		return errors.New("request userID does not match")
	}

	err = gameplay.CancelSoughtGame(ctx, b.soughtGameStore, evt.RequestId)
	if err != nil {
		return err
	}

	requester := sg.MatchRequest.User.UserId
	decliner := userID

	wrapped := entity.WrapEvent(evt, pb.MessageType_DECLINE_MATCH_REQUEST, "")

	// Publish decline to requester
	err = b.pubToUser(requester, wrapped)
	if err != nil {
		return err
	}
	wrapped = entity.WrapEvent(&pb.SoughtGameProcessEvent{RequestId: evt.RequestId},
		pb.MessageType_SOUGHT_GAME_PROCESS_EVENT, "")
	return b.pubToUser(decliner, wrapped)
}

func (b *Bus) broadcastSeekDeletion(seekID string) error {
	toSend := entity.WrapEvent(&pb.SoughtGameProcessEvent{RequestId: seekID},
		pb.MessageType_SOUGHT_GAME_PROCESS_EVENT, "")
	data, err := toSend.Serialize()
	if err != nil {
		return err
	}
	return b.natsconn.Publish("lobby.soughtGameProcess", data)
}

func (b *Bus) broadcastGameCreation(g *entity.Game, acceptor, requester *entity.User) error {
	timefmt, variant, err := entity.VariantFromGameReq(g.GameReq)
	if err != nil {
		return err
	}
	ratingKey := entity.ToVariantKey(g.GameReq.Lexicon, variant, timefmt)
	users := []*pb.GameMeta_UserMeta{
		{RelevantRating: acceptor.GetRelevantRating(ratingKey),
			DisplayName: acceptor.Username},
		{RelevantRating: requester.GetRelevantRating(ratingKey),
			DisplayName: requester.Username},
	}

	toSend := entity.WrapEvent(&pb.GameMeta{Users: users,
		GameRequest: g.GameReq, Id: g.GameID()},
		pb.MessageType_GAME_META_EVENT, "")
	data, err := toSend.Serialize()
	if err != nil {
		return err
	}
	return b.natsconn.Publish("lobby.newLiveGame", data)
}

func (b *Bus) broadcastPresence(username, userID string, anon bool, presenceChan string, deleting bool) error {
	// broadcast username's presence to the channel.
	log.Debug().Str("username", username).Str("userID", userID).
		Bool("anon", anon).
		Str("presenceChan", presenceChan).
		Bool("deleting", deleting).
		Msg("broadcast-presence")

	evtChannel := presenceChan

	if deleting {
		evtChannel = ""
	}

	toSend := entity.WrapEvent(&pb.UserPresence{
		Username:    username,
		UserId:      userID,
		Channel:     evtChannel,
		IsAnonymous: anon,
	},
		pb.MessageType_USER_PRESENCE, "")
	data, err := toSend.Serialize()
	if err != nil {
		return err
	}
	if presenceChan != "" {
		return b.natsconn.Publish(presenceChan, data)
	}
	// If the presence channel is empty we are in some other page, like the
	// about page or something. We need to clean this up a bit, but we don't
	// want to log errors here.
	return nil
}

func (b *Bus) pubToUser(userID string, evt *entity.EventWrapper) error {
	t := time.Now()
	sanitized, err := sanitize(evt, userID)
	bts, err := sanitized.Serialize()
	if err != nil {
		return err
	}
	log.Debug().Interface("time-taken", time.Now().Sub(t)).Msg("pubToUser-serialization")
	return b.natsconn.Publish("user."+userID, bts)
}

func (b *Bus) initRealmInfo(ctx context.Context, evt *pb.InitRealmInfo) error {
	// For consistency sake, use the `dotted` channels for presence
	// i.e. game.<gameID>, gametv.<gameID>
	// The reasoning is that realms should only be cared about by the socket
	// server. The channels are NATS pubsub channels and we use these for chat
	// too.
	username, anon, err := b.userStore.Username(ctx, evt.UserId)
	if err != nil {
		return err
	}
	presenceChan := strings.ReplaceAll(evt.Realm, "-", ".")
	chatChan := presenceChan
	if presenceChan == "lobby" {
		presenceChan = "lobby.presence"
		chatChan = "lobby.chat"
	}
	b.presenceStore.SetPresence(ctx, evt.UserId, username, anon, presenceChan)

	if evt.Realm == "lobby" {
		// open seeks
		seeks, err := b.openSeeks(ctx)
		if err != nil {
			return err
		}
		err = b.pubToUser(evt.UserId, seeks)
		if err != nil {
			return err
		}
		// live games
		activeGames, err := b.activeGames(ctx)
		if err != nil {
			return err
		}
		err = b.pubToUser(evt.UserId, activeGames)
		if err != nil {
			return err
		}
		// open match reqs
		matches, err := b.openMatches(ctx, evt.UserId)
		if err != nil {
			return err
		}
		err = b.pubToUser(evt.UserId, matches)
		if err != nil {
			return err
		}
		// TODO: send followed online

	} else if strings.HasPrefix(evt.Realm, "game-") || strings.HasPrefix(evt.Realm, "gametv-") {
		// Get a sanitized history
		gameID := strings.Split(evt.Realm, "-")[1]
		refresher, err := b.gameRefresher(ctx, gameID)
		if err != nil {
			return err
		}
		err = b.pubToUser(evt.UserId, refresher)
		if err != nil {
			return err
		}
	} else {
		log.Debug().Interface("evt", evt).Msg("no init realm info")
	}

	// Get presence
	pres, err := b.getPresence(ctx, presenceChan)
	if err != nil {
		return err
	}
	err = b.pubToUser(evt.UserId, pres)
	if err != nil {
		return err
	}
	// Also send OUR presence to users in this channel.
	err = b.broadcastPresence(username, evt.UserId, anon, presenceChan, false)
	if err != nil {
		return err
	}
	// send chat info
	return b.sendOldChats(evt.UserId, chatChan)
}

func (b *Bus) getPresence(ctx context.Context, presenceChan string) (*entity.EventWrapper, error) {
	users, err := b.presenceStore.GetInChannel(ctx, presenceChan)
	if err != nil {
		return nil, err
	}
	pbobj := &pb.UserPresences{Presences: []*pb.UserPresence{}}
	for _, u := range users {
		pbobj.Presences = append(pbobj.Presences, &pb.UserPresence{
			Username:    u.Username,
			UserId:      u.UUID,
			Channel:     presenceChan,
			IsAnonymous: u.Anonymous,
		})
	}

	log.Debug().Interface("presences", pbobj.Presences).Msg("get-presences")

	evt := entity.WrapEvent(pbobj, pb.MessageType_USER_PRESENCES, "")
	return evt, nil
}

func (b *Bus) deleteSoughtForUser(ctx context.Context, userID string) error {
	reqID, err := b.soughtGameStore.DeleteForUser(ctx, userID)
	if err != nil {
		return err
	}
	if reqID == "" {
		return nil
	}
	log.Debug().Str("reqID", reqID).Str("userID", userID).Msg("deleting-sought")
	return b.broadcastSeekDeletion(reqID)
}

func (b *Bus) leaveSite(ctx context.Context, userID string) error {
	username, anon, err := b.userStore.Username(ctx, userID)
	if err != nil {
		return err
	}
	oldchannel, err := b.presenceStore.ClearPresence(ctx, userID, username, anon)
	if err != nil {
		return err
	}
	log.Debug().Str("oldchannel", oldchannel).Str("userid", userID).Msg("left-site")

	err = b.broadcastPresence(username, userID, anon, oldchannel, true)
	if err != nil {
		return err
	}

	return b.deleteSoughtForUser(ctx, userID)
}

func (b *Bus) openSeeks(ctx context.Context) (*entity.EventWrapper, error) {
	sgs, err := b.soughtGameStore.ListOpenSeeks(ctx)
	if err != nil {
		return nil, err
	}
	log.Debug().Interface("open-seeks", sgs).Msg("open-seeks")

	pbobj := &pb.SeekRequests{Requests: []*pb.SeekRequest{}}
	for _, sg := range sgs {
		pbobj.Requests = append(pbobj.Requests, sg.SeekRequest)
	}
	evt := entity.WrapEvent(pbobj, pb.MessageType_SEEK_REQUESTS, "")
	return evt, nil
}

func (b *Bus) openMatches(ctx context.Context, receiverID string) (*entity.EventWrapper, error) {
	sgs, err := b.soughtGameStore.ListOpenMatches(ctx, receiverID)
	if err != nil {
		return nil, err
	}
	log.Debug().Str("receiver", receiverID).Interface("open-matches", sgs).Msg("open-seeks")
	pbobj := &pb.MatchRequests{Requests: []*pb.MatchRequest{}}
	for _, sg := range sgs {
		pbobj.Requests = append(pbobj.Requests, sg.MatchRequest)
	}
	evt := entity.WrapEvent(pbobj, pb.MessageType_MATCH_REQUESTS, "")
	return evt, nil
}

func (b *Bus) activeGames(ctx context.Context) (*entity.EventWrapper, error) {
	gs, err := b.gameStore.ListActive(ctx)

	if err != nil {
		return nil, err
	}
	log.Debug().Interface("active-games", gs).Msg("active-games")

	pbobj := &pb.ActiveGames{Games: []*pb.GameMeta{}}
	for _, g := range gs {
		pbobj.Games = append(pbobj.Games, g)
	}
	evt := entity.WrapEvent(pbobj, pb.MessageType_ACTIVE_GAMES, "")
	return evt, nil
}

func (b *Bus) adjudicateGames(ctx context.Context) error {
	gs, err := b.gameStore.ListActive(ctx)

	if err != nil {
		return err
	}
	log.Debug().Interface("active-games", gs).Msg("adjudicating...")
	for _, g := range gs {
		// These will likely be in the cache.
		entGame, err := b.gameStore.Get(ctx, g.Id)
		if err != nil {
			return err
		}
		onTurn := entGame.Game.PlayerOnTurn()
		if entGame.TimeRanOut(onTurn) {
			log.Debug().Str("gid", g.Id).Msg("time-ran-out")
			err = gameplay.TimedOut(ctx, b.gameStore, b.userStore, entGame.Game.PlayerIDOnTurn(), g.Id)
			log.Err(err).Msg("gameplay-timed-out")
		}
	}
	return nil
}

func (b *Bus) gameRefresher(ctx context.Context, gameID string) (*entity.EventWrapper, error) {
	// Get a game refresher event.
	entGame, err := b.gameStore.Get(ctx, string(gameID))
	if err != nil {
		return nil, err
	}
	if !entGame.Started {
		return entity.WrapEvent(&pb.ServerMessage{Message: "Game is starting soon!"},
			pb.MessageType_SERVER_MESSAGE, entGame.GameID()), nil
	}
	evt := entity.WrapEvent(entGame.HistoryRefresherEvent(),
		pb.MessageType_GAME_HISTORY_REFRESHER, entGame.GameID())
	return evt, nil
}<|MERGE_RESOLUTION|>--- conflicted
+++ resolved
@@ -348,10 +348,8 @@
 		}
 		userid := subtopics[2]
 		// subtopics[2] is the user ID of the requester.
-<<<<<<< HEAD
-		return gameplay.PlayMove(ctx, b.gameStore, b.userStore, b.listStatStore, subtopics[2], evt)
-=======
-		entGame, err := gameplay.HandleEvent(ctx, b.gameStore, b.userStore, userid, evt)
+		entGame, err := gameplay.HandleEvent(ctx, b.gameStore, b.userStore, b.listStatStore,
+			userid, evt)
 		if err != nil {
 			return err
 		}
@@ -366,7 +364,6 @@
 			go b.handleBotMove(ctx, entGame)
 		}
 		return nil
->>>>>>> 094606b5
 
 	case "timedOut":
 		evt := &pb.TimedOut{}
