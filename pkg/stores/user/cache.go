--- conflicted
+++ resolved
@@ -349,8 +349,6 @@
 	return nil
 }
 
-<<<<<<< HEAD
-=======
 func (c *Cache) ResetProfile(ctx context.Context, uuid string) error {
 	err := c.ResetStats(ctx, uuid)
 	if err != nil {
@@ -363,7 +361,6 @@
 	return c.ResetPersonalInfo(ctx, uuid)
 }
 
->>>>>>> 901b0c49
 func (c *Cache) GetRandomBot(ctx context.Context) (*entity.User, error) {
 	return c.backing.GetRandomBot(ctx)
 }
@@ -427,7 +424,6 @@
 	return nil
 }
 
-<<<<<<< HEAD
 // This was written to avoid the zero value trap
 func (c *Cache) SetNotoriety(ctx context.Context, u *entity.User, notoriety int) error {
 	err := c.backing.SetNotoriety(ctx, u, notoriety)
@@ -436,7 +432,8 @@
 	}
 	u.Notoriety = notoriety
 	return nil
-=======
+}
+
 func (c *Cache) SetPermissions(ctx context.Context, req *cpb.PermissionsRequest) error {
 	return c.backing.SetPermissions(ctx, req)
 }
@@ -456,5 +453,4 @@
 	c.cachedModList.response = resp
 	c.cachedModList.expiry = time.Now().Add(time.Minute)
 	return resp, nil
->>>>>>> 901b0c49
 }