import axios from 'axios';

export const toAPIUrl = (service: string, method: string) => {
  const loc = window.location;
  const apiEndpoint = window.RUNTIME_CONFIGURATION.apiEndpoint || loc.host;

  // Assuming we don't need to encodeURIComponent() here...
  return `${loc.protocol}//${apiEndpoint}/twirp/${service}/${method}`;
};

interface PBMsg {
  serializeBinary(): Uint8Array;
}

export const postBinary = async (
  service: string,
  method: string,
  msg: PBMsg
) => {
  return axios.post(toAPIUrl(service, method), msg.serializeBinary(), {
    headers: {
      'Content-Type': 'application/protobuf',
    },
    responseType: 'arraybuffer',
  });
};

<<<<<<< HEAD
interface TwirpError {
  response: {
    data: Uint8Array;
  };
}

export const twirpErrToMsg = (err: TwirpError) => {
  // Twirp always returns JSON error messages no matter what. But since the
  // responseType is set to `arraybuffer` above it is annoying to deal with.
  // This function turns it into the JSON-encoded string that it is and
  // extracts the error message.
  const errJSON = new TextDecoder().decode(err.response.data);
  return JSON.parse(errJSON).msg;
};
=======
export const postProto: <T>(
  responseType: { deserializeBinary(x: Uint8Array): T },
  service: string,
  method: string,
  msg: { serializeBinary(): Uint8Array }
) => Promise<T> = async (responseType, service, method, msg) =>
  responseType.deserializeBinary((await postBinary(service, method, msg)).data);
>>>>>>> 9ec2039d
<|MERGE_RESOLUTION|>--- conflicted
+++ resolved
@@ -25,7 +25,6 @@
   });
 };
 
-<<<<<<< HEAD
 interface TwirpError {
   response: {
     data: Uint8Array;
@@ -40,12 +39,11 @@
   const errJSON = new TextDecoder().decode(err.response.data);
   return JSON.parse(errJSON).msg;
 };
-=======
+
 export const postProto: <T>(
   responseType: { deserializeBinary(x: Uint8Array): T },
   service: string,
   method: string,
   msg: { serializeBinary(): Uint8Array }
 ) => Promise<T> = async (responseType, service, method, msg) =>
-  responseType.deserializeBinary((await postBinary(service, method, msg)).data);
->>>>>>> 9ec2039d
+  responseType.deserializeBinary((await postBinary(service, method, msg)).data);