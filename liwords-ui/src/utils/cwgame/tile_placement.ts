/** @fileoverview business logic for placing tiles on a board */
import { EnglishCrosswordGameDistribution } from '../../constants/tile_distributions';

import {
  EphemeralTile,
  EmptySpace,
  isBlank,
  uniqueTileIdx,
  Blank,
} from './common';
import { calculateTemporaryScore } from './scoring';
import { Board } from './board';

const NormalizedBackspace = 'BACKSPACE';
const NormalizedSpace = ' ';

export type PlacementArrow = {
  row: number;
  col: number;
  horizontal: boolean;
  show: boolean;
};

export const nextArrowPropertyState = (
  props: PlacementArrow,
  row: number,
  col: number
): PlacementArrow => {
  if (row !== props.row || col !== props.col) {
    // start over
    return {
      row,
      col,
      show: true,
      horizontal: true,
    };
  }

  let nextHoriz = false;
  let nextShow = false;

  if (props.show) {
    if (props.horizontal) {
      nextHoriz = false;
      nextShow = true;
    } else {
      nextShow = false;
    }
  } else {
    nextShow = true;
    nextHoriz = true;
  }

  // Return the next arrow click state given the current one.
  return {
    row,
    col,
    show: nextShow,
    horizontal: nextHoriz,
  };
};

type PlacementHandlerReturn = {
  newPlacedTiles: Set<EphemeralTile>;
  newDisplayedRack: string;
  playScore: number | undefined; // undefined for illegal plays
}

interface KeypressHandlerReturn extends PlacementHandlerReturn {
  newArrow: PlacementArrow;
};

const handleTileDeletion = (
  arrowProperty: PlacementArrow,
  unplacedTiles: string, // tiles currently still on rack
  currentlyPlacedTiles: Set<EphemeralTile>,
  board: Board
): KeypressHandlerReturn => {
  // Remove any tiles.
  let newUnplacedTiles = unplacedTiles;
  const newPlacedTiles = new Set(currentlyPlacedTiles);

  currentlyPlacedTiles.forEach((t) => {
    if (t.col === arrowProperty.col && t.row === arrowProperty.row) {
      // Remove this tile.
      newPlacedTiles.delete(t);
      // can't exit early but w/e, this is fast
      let { letter } = t;
      if (isBlank(letter)) {
        // unassign the blank
        letter = Blank;
      }
      newUnplacedTiles += letter;
    }
  });

  return {
    newArrow: arrowProperty,
    newPlacedTiles,
    newDisplayedRack: newUnplacedTiles,
    playScore: calculateTemporaryScore(newPlacedTiles, board),
  };
};

/**
 * This is a fairly important function for placing tiles with the keyboard.
 * It handles a keypress, and takes in the current direction of the placement
 * arrow, as well as the board tiles, etc.
 * XXX: The logic in this function is very ugly. We need to write some tests
 * and try to clean up the logic a bit. There's a lot of fiddly special cases.
 */
export const handleKeyPress = (
  arrowProperty: PlacementArrow,
  board: Board,
  key: string,
  unplacedTiles: string, // tiles currently still on rack
  currentlyPlacedTiles: Set<EphemeralTile>
): KeypressHandlerReturn | null => {
  const normalizedKey = key.toUpperCase();

  const newPlacedTiles = new Set(currentlyPlacedTiles);

  // Create an ephemeral tile map with unique keys.
  const ephTileMap: { [tileIdx: number]: EphemeralTile } = {};
  currentlyPlacedTiles.forEach((t) => {
    ephTileMap[uniqueTileIdx(t.row, t.col)] = t;
  });

  if (
    !Object.prototype.hasOwnProperty.call(
      EnglishCrosswordGameDistribution,
      normalizedKey
    ) &&
    normalizedKey !== NormalizedBackspace &&
    normalizedKey !== NormalizedSpace
  ) {
    // Return with no changes.
    return null;
  }

  // Make sure we're not trying to type off the edge of the board.
  if (
    arrowProperty.row >= board.dim ||
    arrowProperty.col >= board.dim ||
    arrowProperty.row < 0 ||
    arrowProperty.col < 0
  ) {
    if (
      normalizedKey !== NormalizedBackspace &&
      normalizedKey !== NormalizedSpace
    ) {
      return null;
    }
  }

  let increment = 1;
  // Check the backspace and unplay any tiles if necessary.
  if (normalizedKey === NormalizedBackspace) {
    increment = -1;
  }

  let newrow = arrowProperty.row;
  let newcol = arrowProperty.col;
  let newUnplacedTiles = unplacedTiles;

  // First figure out where to put the arrow, no matter what.
  if (arrowProperty.horizontal) {
    do {
      newcol += increment;
    } while (
      newcol < board.dim &&
      newcol >= 0 &&
      (board.letterAt(newrow, newcol) !== EmptySpace ||
        (increment === 1 &&
          ephTileMap[uniqueTileIdx(newrow, newcol)] !== undefined))
    );
  } else {
    do {
      newrow += increment;
    } while (
      newrow < board.dim &&
      newrow >= 0 &&
      (board.letterAt(newrow, newcol) !== EmptySpace ||
        (increment === 1 &&
          ephTileMap[uniqueTileIdx(newrow, newcol)] !== undefined))
    );
  }

  if (normalizedKey === NormalizedBackspace) {
    // Don't allow the arrow to go off-screen when backspacing.
    if (newrow < 0) {
      newrow = 0;
    }
    if (newcol < 0) {
      newcol = 0;
    }
    return handleTileDeletion(
      {
        row: newrow,
        col: newcol,
        horizontal: arrowProperty.horizontal,
        show: true,
      },
      unplacedTiles,
      currentlyPlacedTiles,
      board
    );
  }

  if (normalizedKey === NormalizedSpace) {
    if (newrow > board.dim - 1) {
      newrow = board.dim - 1;
    }
    if (newcol > board.dim - 1) {
      newcol = board.dim - 1;
    }
    return {
      newArrow: {
        row: newrow,
        col: newcol,
        horizontal: arrowProperty.horizontal,
        show: true,
      },
      newPlacedTiles,
      newDisplayedRack: newUnplacedTiles,
      playScore: calculateTemporaryScore(newPlacedTiles, board),
    };
  }

  const blankIdx = unplacedTiles.indexOf(Blank);
  let existed = false;

  if (blankIdx !== -1 && normalizedKey === key) {
    // If there is a blank, and the user specifically requested to use it
    // (by typing the letter with a Shift)
    existed = true;
    newPlacedTiles.add({
      row: arrowProperty.row,
      col: arrowProperty.col,
      // Specifically designate it as a blanked letter by lower-casing it.
      letter: normalizedKey.toLowerCase(),
    });
    newUnplacedTiles =
      unplacedTiles.substring(0, blankIdx) +
      unplacedTiles.substring(blankIdx + 1);
  } else {
    // check if the key is in the unplaced tiles.
    for (let i = 0; i < unplacedTiles.length; i++) {
      if (unplacedTiles[i] === normalizedKey) {
        // Only use the blank in one of two situations:
        // - the original letter was uppercase (typed with a Shift)
        // - last-case scenario (all tiles have been scanned first)

        newPlacedTiles.add({
          row: arrowProperty.row,
          col: arrowProperty.col,
          letter: normalizedKey,
        });

        newUnplacedTiles =
          unplacedTiles.substring(0, i) + unplacedTiles.substring(i + 1);
        existed = true;
        break;
      }
    }
  }
  if (!existed) {
    // tile did not exist on rack. Check if there's a blank we can use.
    if (blankIdx !== -1) {
      newPlacedTiles.add({
        row: arrowProperty.row,
        col: arrowProperty.col,
        letter: normalizedKey.toLowerCase(),
      });

      newUnplacedTiles =
        unplacedTiles.substring(0, blankIdx) +
        unplacedTiles.substring(blankIdx + 1);
    } else {
      // Can't place this tile at all.
      return null;
    }
  }

  return {
    newArrow: {
      row: newrow,
      col: newcol,
      horizontal: arrowProperty.horizontal,
      show: true,
    },
    newPlacedTiles,
    newDisplayedRack: newUnplacedTiles,
    playScore: calculateTemporaryScore(newPlacedTiles, board),
  };
};

export const handleDrop = (
  row: number,
  col: number,
  rune: string,
  rackIndex: number,
  board: Board,
  unplacedTiles: string,
  currentlyPlacedTiles: Set<EphemeralTile>
): PlacementHandlerReturn | null => {
  const newPlacedTiles = currentlyPlacedTiles;

  // Create an ephemeral tile map with unique keys.
  const ephTileMap: { [tileIdx: number]: EphemeralTile } = {};
  currentlyPlacedTiles.forEach((t) => {
    ephTileMap[uniqueTileIdx(t.row, t.col)] = t;
  });

  let newUnplacedTiles = unplacedTiles;

  // TODO: deal with blank
  newPlacedTiles.add({
    row: row,
    col: col,
    letter: rune,
  });

  newUnplacedTiles = unplacedTiles.substring(0, rackIndex) +
    unplacedTiles.substring(rackIndex + 1);

  return {
    newPlacedTiles,
    newDisplayedRack: newUnplacedTiles,
    playScore: calculateTemporaryScore(currentlyPlacedTiles, board),
  };
<<<<<<< HEAD
=======
};

export const handleDrop = (
  row: number,
  col: number,
  rune: string,
  rackIndex: number,
  board: Board,
  unplacedTiles: string,
  currentlyPlacedTiles: Set<EphemeralTile>
): PlacementHandlerReturn | null => {
  const newPlacedTiles = currentlyPlacedTiles;

  // Create an ephemeral tile map with unique keys.
  const ephTileMap: { [tileIdx: number]: EphemeralTile } = {};
  currentlyPlacedTiles.forEach((t) => {
    ephTileMap[uniqueTileIdx(t.row, t.col)] = t;
  });

  let newUnplacedTiles = unplacedTiles;

  // TODO: deal with blank
  newPlacedTiles.add({
    row: row,
    col: col,
    letter: rune,
  });

  newUnplacedTiles = unplacedTiles.substring(0, rackIndex) +
    unplacedTiles.substring(rackIndex + 1);

  return {
    newPlacedTiles,
    newDisplayedRack: newUnplacedTiles,
    playScore: calculateTemporaryScore(currentlyPlacedTiles, board),
  };
>>>>>>> 1c036c0f

};<|MERGE_RESOLUTION|>--- conflicted
+++ resolved
@@ -329,8 +329,7 @@
     newDisplayedRack: newUnplacedTiles,
     playScore: calculateTemporaryScore(currentlyPlacedTiles, board),
   };
-<<<<<<< HEAD
-=======
+
 };
 
 export const handleDrop = (
@@ -367,6 +366,5 @@
     newDisplayedRack: newUnplacedTiles,
     playScore: calculateTemporaryScore(currentlyPlacedTiles, board),
   };
->>>>>>> 1c036c0f
 
 };