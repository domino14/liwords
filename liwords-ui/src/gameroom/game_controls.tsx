--- conflicted
+++ resolved
@@ -258,11 +258,8 @@
   gameEndControls: boolean;
   showRematch: boolean;
   currentRack: string;
-<<<<<<< HEAD
   tournamentID?: string;
-=======
   lexicon: string;
->>>>>>> d584f21e
 };
 
 const GameControls = React.memo((props: Props) => {
