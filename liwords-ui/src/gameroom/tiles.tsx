import React from 'react';

import {
  CrosswordGameTileValues,
  runeToValues,
} from '../constants/tile_values';
import Tile from './tile';
import { EphemeralTile } from '../utils/cwgame/common';
import TentativeScore from './tentative_score';

type Props = {
  gridDim: number;
  tilesLayout: string;
  lastPlayedLetters: { [tile: string]: boolean };
  boardSquareDim: number;
  rowLabelWidth: number;
  colLabelHeight: number;
  scaleTiles: boolean;
  tentativeTiles: Set<EphemeralTile>;
  tentativeTileScore: number | undefined;
};

const Tiles = (props: Props) => {
  const tiles = [];
  if (!props.tilesLayout || props.tilesLayout.length === 0) {
    return null;
  }

  // Sort the tentative tiles
  const tentativeTiles = Array.from(props.tentativeTiles.values());
  tentativeTiles.sort((a, b) => {
    if (a.col === b.col) {
      return a.row - b.row;
    }
    return a.col - b.col;
  });

  let tentativeTilesRemaining = tentativeTiles.length;

  for (let y = 0; y < props.gridDim; y += 1) {
    for (let x = 0; x < props.gridDim; x += 1) {
      const rune = props.tilesLayout[y * 15 + x];
      if (rune !== ' ') {
        const lastPlayed = props.lastPlayedLetters[`R${y}C${x}`] === true;
        tiles.push(
          <Tile
            rune={rune}
            value={runeToValues(rune, CrosswordGameTileValues)}
            lastPlayed={lastPlayed}
            key={`tile_${x}_${y}`}
            scale={props.scaleTiles}
            grabbable={false}
          />
        );
      } else {
        const tentativeTile = tentativeTiles.find(tile => tile.col === x && tile.row === y);
        if (tentativeTile) {
            tiles.push(<Tile
                rune={tentativeTile.letter}
                value={runeToValues(tentativeTile.letter, CrosswordGameTileValues)}
                lastPlayed={false}
                key={`tileT_${tentativeTile.col}_${tentativeTile.row}`}
                scale={false}
                tentative={true}
                tentativeScore={tentativeTilesRemaining === tentativeTiles.length ?
                  props.tentativeTileScore : undefined}
                grabbable={true}
            />);
            tentativeTilesRemaining -= 1;
        } else {
            tiles.push(
                <div
                    className="empty-space"
                    key={`tile_${x}_${y}`}
                >
                    &nbsp;
                </div>
            );
        }
      }
    }
  }
<<<<<<< HEAD
  /*if (tentativeTiles.length > 0 && props.tentativeTileScore !== undefined) {
=======

  // The "tentative tiles" should be displayed slightly differently.

  tentativeTiles.forEach((t) => {
    tiles.push(
      <Tile
        rune={t.letter}
        value={runeToValues(t.letter, CrosswordGameTileValues)}
        width={props.boardSquareDim}
        height={props.boardSquareDim}
        x={t.col * props.boardSquareDim + props.rowLabelWidth}
        y={t.row * props.boardSquareDim + props.colLabelHeight}
        lastPlayed={false}
        key={`ttile_${t.col}_${t.row}`}
        scale={false}
        tentative={true}
        grabbable={true}
      />
    );
  });
  if (tentativeTiles.length > 0 && props.tentativeTileScore !== undefined) {
>>>>>>> 6f4af63b
    tiles.push(
      <TentativeScore
        score={props.tentativeTileScore}
        width={props.boardSquareDim / 2}
        height={props.boardSquareDim / 3}
        x={tentativeTiles[0].col * props.boardSquareDim + props.rowLabelWidth}
        y={tentativeTiles[0].row * props.boardSquareDim + props.colLabelHeight}
        key="tentativescore"
      />
    );
  }*/

  return <div className="tiles">
      {tiles}
  </div>;
};

export default Tiles;<|MERGE_RESOLUTION|>--- conflicted
+++ resolved
@@ -80,31 +80,7 @@
       }
     }
   }
-<<<<<<< HEAD
   /*if (tentativeTiles.length > 0 && props.tentativeTileScore !== undefined) {
-=======
-
-  // The "tentative tiles" should be displayed slightly differently.
-
-  tentativeTiles.forEach((t) => {
-    tiles.push(
-      <Tile
-        rune={t.letter}
-        value={runeToValues(t.letter, CrosswordGameTileValues)}
-        width={props.boardSquareDim}
-        height={props.boardSquareDim}
-        x={t.col * props.boardSquareDim + props.rowLabelWidth}
-        y={t.row * props.boardSquareDim + props.colLabelHeight}
-        lastPlayed={false}
-        key={`ttile_${t.col}_${t.row}`}
-        scale={false}
-        tentative={true}
-        grabbable={true}
-      />
-    );
-  });
-  if (tentativeTiles.length > 0 && props.tentativeTileScore !== undefined) {
->>>>>>> 6f4af63b
     tiles.push(
       <TentativeScore
         score={props.tentativeTileScore}
