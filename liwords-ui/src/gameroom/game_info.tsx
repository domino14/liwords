import React from 'react';
import { Card } from 'antd';
import { timeCtrlToDisplayName, timeToString } from '../store/constants';

// At some point we should get this from the pb but then we have to use
// twirp for this and we really shouldn't need to. Wait on it probably.
// See game_service.proto
export type GameMetadata = {
  players: Array<PlayerMetadata>;
  time_control_name: string;
  tournament_id: string;
  game_end_reason: string;
  created_at?: string;
  winner?: number;
  scores?: Array<number>;
  game_id?: string;
  game_request: GameRequest;
};

type GameRules = {
  board_layout_name: string;
  letter_distribution_name: string;
  variant_name: string;
};

export type ChallengeRule =
  | 'FIVE_POINT'
  | 'TEN_POINT'
  | 'SINGLE'
  | 'DOUBLE'
  | 'TRIPLE'
  | 'VOID';

export type GameRequest = {
  lexicon: string;
  rules: GameRules;
  initial_time_seconds: number;
  increment_seconds: number;
  challenge_rule: ChallengeRule;
  rating_mode: string;
  max_overtime_minutes: number;
  original_request_id: string;
};

export const defaultGameInfo: GameMetadata = {
  players: new Array<PlayerMetadata>(),
  game_request: {
    lexicon: '',
    rules: {
      variant_name: '',
      board_layout_name: 'CrosswordGame',
      letter_distribution_name: 'english',
    },
    initial_time_seconds: 0,
    increment_seconds: 0,
    challenge_rule: 'VOID' as ChallengeRule,
    rating_mode: 'RATED',
    max_overtime_minutes: 0,
    original_request_id: '',
  },
  tournament_id: '',
  game_end_reason: 'NONE',
  time_control_name: '',
};

export type SingleGameStreakInfo = {
  players: Array<string>;
  game_id: string;
  winner: number;
};

export type StreakInfoResponse = {
  streak: Array<SingleGameStreakInfo>;
};

export type DefineWordsResponse = {
  results: {
    [key: string]: { v: boolean; d: string };
  };
};

export type RecentGamesResponse = {
  game_info: Array<GameMetadata>;
};

export type PlayerMetadata = {
  user_id: string;
  nickname: string;
  full_name: string;
  country_code: string;
  rating: string;
  title: string;
  avatar_url: string;
  is_bot: boolean;
  first: boolean;
};

export type GCGResponse = {
  gcg: string;
};

type Props = {
  meta: GameMetadata;
  tournamentName: string;
  colorOverride?: string;
  logoUrl?: string;
};

export const GameInfo = React.memo((props: Props) => {
  let variant = props.meta.game_request.rules.variant_name || 'classic';
<<<<<<< HEAD
  if (variant === 'classic') {
    variant = 'Classic';
  } else if (variant === 'wordsmog') {
    variant = 'WordSmog';
=======
  switch (variant) {
    case 'classic':
      variant = 'Classic';
      break;
    case 'wordsmog':
      variant = 'WordSmog';
      break;
>>>>>>> bd61d6e6
  }

  const rated =
    props.meta.game_request.rating_mode === 'RATED' ? 'Rated' : 'Unrated';
  const challenge = {
    FIVE_POINT: '5 point',
    TEN_POINT: '10 point',
    SINGLE: 'Single',
    DOUBLE: 'Double',
    TRIPLE: 'Triple',
    VOID: 'Void',
  }[props.meta.game_request.challenge_rule];

  const card = (
    <Card className="game-info">
      <div className="metadata">
        {props.meta.tournament_id && (
          <p
            className="tournament-name"
            style={{ color: props.colorOverride || 'ignore' }}
          >
            {props.tournamentName}
          </p>
        )}
        <p className="variant">
          {`${
            timeCtrlToDisplayName(
              props.meta.game_request.initial_time_seconds,
              props.meta.game_request.increment_seconds,
              props.meta.game_request.max_overtime_minutes
            )[0]
          } ${timeToString(
            props.meta.game_request.initial_time_seconds,
            props.meta.game_request.increment_seconds,
            props.meta.game_request.max_overtime_minutes
          )}`}{' '}
          • {variant} • {props.meta.game_request.lexicon}
        </p>
        <p>
          {challenge} challenge • {rated}
        </p>
      </div>
      {props.logoUrl && (
        <div className="logo-container">
          <img
            className="club-logo"
            src={props.logoUrl}
            alt={props.tournamentName}
          />
        </div>
      )}
    </Card>
  );
  return card;
});<|MERGE_RESOLUTION|>--- conflicted
+++ resolved
@@ -108,12 +108,6 @@
 
 export const GameInfo = React.memo((props: Props) => {
   let variant = props.meta.game_request.rules.variant_name || 'classic';
-<<<<<<< HEAD
-  if (variant === 'classic') {
-    variant = 'Classic';
-  } else if (variant === 'wordsmog') {
-    variant = 'WordSmog';
-=======
   switch (variant) {
     case 'classic':
       variant = 'Classic';
@@ -121,7 +115,6 @@
     case 'wordsmog':
       variant = 'WordSmog';
       break;
->>>>>>> bd61d6e6
   }
 
   const rated =
