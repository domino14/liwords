--- conflicted
+++ resolved
@@ -48,12 +48,8 @@
 import { endGameMessageFromGameInfo } from '../store/end_of_game';
 import { singularCount } from '../utils/plural';
 import { Notepad, NotepadContextProvider } from './notepad';
-<<<<<<< HEAD
-import { Analyzer } from './analyzer';
+import { Analyzer, AnalyzerContextProvider } from './analyzer';
 import { TournamentMetadata } from '../tournament/tournament_info';
-=======
-import { Analyzer, AnalyzerContextProvider } from './analyzer';
->>>>>>> f6b7e715
 
 type Props = {
   sendSocketMsg: (msg: Uint8Array) => void;
@@ -267,7 +263,6 @@
   }, [gameID]);
 
   useEffect(() => {
-<<<<<<< HEAD
     if (!gameInfo.tournament_id) {
       return;
     }
@@ -285,10 +280,10 @@
         setTournamentName(resp.data.name);
       });
   }, [gameInfo.tournament_id]);
-=======
+
+  useEffect(() => {
     BoopSounds.playSound('startgameSound');
   }, [gameID]);
->>>>>>> f6b7e715
 
   useEffect(() => {
     // Request streak info only if a few conditions are true.
