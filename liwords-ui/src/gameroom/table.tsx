--- conflicted
+++ resolved
@@ -516,11 +516,8 @@
             sendSocketMsg={props.sendSocketMsg}
             gameDone={gameDone}
             playerMeta={gameInfo.players}
-<<<<<<< HEAD
             tournamentID={gameInfo.tournament_id}
-=======
             lexicon={gameInfo.lexicon}
->>>>>>> d584f21e
           />
           <StreakWidget recentGames={streakGameInfo} />
         </div>
