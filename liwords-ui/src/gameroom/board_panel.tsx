import React, { useState, useEffect } from 'react';
import { Button, Row, Col } from 'antd';
import { ArrowDownOutlined, SyncOutlined } from '@ant-design/icons';
import GameBoard from './board';
import GameControls from './game_controls';
import Rack from './rack';
import {
  nextArrowPropertyState,
  handleKeyPress,
} from '../utils/cwgame/tile_placement';
<<<<<<< HEAD
import { EphemeralTile } from '../utils/cwgame/common';
import './board_panel.css';
=======
import { EphemeralTile, EmptySpace } from '../utils/cwgame/common';
import {
  tilesetToMoveEvent,
  exchangeMoveEvent,
  passMoveEvent,
  challengeMoveEvent,
} from '../utils/cwgame/game_event';
import { Board } from '../utils/cwgame/board';
import { encodeToSocketFmt } from '../utils/protobuf';
import { MessageType } from '../gen/api/proto/game_service_pb';
>>>>>>> 6f4af63b

// The frame atop is 24 height
// The frames on the sides are 24 in width, surrounded by a 14 pix gutter
const EnterKey = 'Enter';
const sideFrameWidth = 24;
const topFrameHeight = 24;
const sideFrameGutter = 14;
// XXX: Later make the 15 customizable if we want to add other sizes.
const gridSize = 15;

type Props = {
  compWidth: number;
  compHeight: number;
  showBonusLabels: boolean;
  lastPlayedLetters: { [tile: string]: boolean };
  currentRack: string;
  gameID: string;
  board: Board;
  sendSocketMsg: (msg: Uint8Array) => void;
};

const shuffleString = (a: string): string => {
  const alist = a.split('');
  const n = a.length;

  for (let i = n - 1; i > 0; i--) {
    const j = Math.floor(Math.random() * (i + 1));
    const tmp = alist[i];
    alist[i] = alist[j];
    alist[j] = tmp;
  }
  return alist.join('');
};

export const BoardPanel = (props: Props) => {
  const [arrowProperties, setArrowProperties] = useState({
    row: 0,
    col: 0,
    horizontal: false,
    show: false,
  });

  const [displayedRack, setDisplayedRack] = useState(props.currentRack);
  const [placedTiles, setPlacedTiles] = useState(new Set<EphemeralTile>());
  const [placedTilesTempScore, setPlacedTilesTempScore] = useState<number>();

  // Need to sync state to props here whenever the props.currentRack changes.
  // We want to take back all the tiles also if the board changes.
  useEffect(() => {
    setDisplayedRack(props.currentRack);
    setPlacedTiles(new Set<EphemeralTile>());
    setPlacedTilesTempScore(0);
    setArrowProperties({ row: 0, col: 0, horizontal: false, show: false });
  }, [props.currentRack, props.board.letters]);

  const squareClicked = (row: number, col: number) => {
    if (props.board.letterAt(row, col) !== EmptySpace) {
      // If there is a tile on this square, ignore the click.
      return;
    }
    setArrowProperties(nextArrowPropertyState(arrowProperties, row, col));
  };

  if (props.compWidth < 100) {
    return null;
  }

  const sideFrames = (sideFrameWidth + sideFrameGutter * 2) * 2;
  const boardDim = props.compWidth - sideFrames;
  const sqWidth = boardDim / gridSize;

  const keydown = (key: string) => {
    // This should return a new set of arrow properties, and also set
    // some state further up (the tiles layout with a "just played" type
    // marker)

    if (!arrowProperties.show) {
      return;
    }

    if (key === EnterKey) {
      commitPlay();
      return;
    }

    const handlerReturn = handleKeyPress(
      arrowProperties,
      props.board,
      key,
      displayedRack,
      placedTiles
    );

    if (handlerReturn === null) {
      return;
    }
    setDisplayedRack(handlerReturn.newDisplayedRack);
    setArrowProperties(handlerReturn.newArrow);
    setPlacedTiles(handlerReturn.newPlacedTiles);
    setPlacedTilesTempScore(handlerReturn.playScore);
  };

  const recallTiles = () => {
    setPlacedTilesTempScore(0);
    setPlacedTiles(new Set<EphemeralTile>());
    setDisplayedRack(props.currentRack);
  };

  const shuffleTiles = () => {
    setPlacedTilesTempScore(0);
    setPlacedTiles(new Set<EphemeralTile>());
    setDisplayedRack(shuffleString(props.currentRack));
  };

  const exchangeTiles = (rack: string) => {
    console.log('exchange ', rack);
    const moveEvt = exchangeMoveEvent(rack, props.gameID);
    props.sendSocketMsg(
      encodeToSocketFmt(
        MessageType.CLIENT_GAMEPLAY_EVENT,
        moveEvt.serializeBinary()
      )
    );
  };

  const passTurn = () => {
    props.sendSocketMsg(
      encodeToSocketFmt(
        MessageType.CLIENT_GAMEPLAY_EVENT,
        passMoveEvent(props.gameID).serializeBinary()
      )
    );

    console.log('pass turn');
  };

  const challengePlay = () => {
    props.sendSocketMsg(
      encodeToSocketFmt(
        MessageType.CLIENT_GAMEPLAY_EVENT,
        challengeMoveEvent(props.gameID).serializeBinary()
      )
    );
  };

  const commitPlay = () => {
    const moveEvt = tilesetToMoveEvent(placedTiles, props.board, props.gameID);
    if (moveEvt === null) {
      // Just return. This is an invalid play.
      return;
    }
    props.sendSocketMsg(
      encodeToSocketFmt(
        MessageType.CLIENT_GAMEPLAY_EVENT,
        moveEvt.serializeBinary()
      )
    );
  };

  return (
    <div
      className="board-container"
      onKeyDown={(e) => {
          keydown(e.key);
      }}
      tabIndex={-1}
      role="textbox"
    >
      <GameBoard
        compWidth={props.compWidth}
        boardDim={boardDim}
        topFrameHeight={topFrameHeight}
        sideFrameWidth={sideFrameWidth}
        sideFrameGutter={sideFrameGutter}
        sqWidth={sqWidth}
        gridSize={props.board.dim}
        gridLayout={props.board.gridLayout}
        tilesLayout={props.board.letters}
        showBonusLabels={false}
        lastPlayedLetters={props.lastPlayedLetters}
        tentativeTiles={placedTiles}
        tentativeTileScore={placedTilesTempScore}
        currentRack={props.currentRack}
        squareClicked={squareClicked}
        placementArrowProperties={arrowProperties}
      />
<<<<<<< HEAD
      <Rack letters={displayedRack} tileDim={sqWidth} grabbable />
      <GameControls
        onRecall={recallTiles}
        onExchange={exchangeTiles}
        onPass={passTurn}
        onChallenge={challengePlay}
        onCommit={commitPlay}
        currentRack={props.currentRack}
      />
=======
      <div style={{ marginTop: 30 }}>
        <Row>
          <Col span={2} offset={4}>
            <Button
              shape="circle"
              icon={<ArrowDownOutlined />}
              type="primary"
              onClick={recallTiles}
            />
          </Col>
          <Col span={12}>
            <Rack letters={displayedRack} tileDim={sqWidth} grabbable />
          </Col>
          <Col span={2}>
            <Button
              shape="circle"
              icon={<SyncOutlined />}
              type="primary"
              onClick={shuffleTiles}
            />
          </Col>
        </Row>
      </div>
      <div style={{ marginTop: 30 }}>
        <GameControls
          onExchange={exchangeTiles}
          onPass={passTurn}
          onChallenge={challengePlay}
          onCommit={commitPlay}
          currentRack={props.currentRack}
        />
      </div>
>>>>>>> 6f4af63b
    </div>
  );
};<|MERGE_RESOLUTION|>--- conflicted
+++ resolved
@@ -8,11 +8,9 @@
   nextArrowPropertyState,
   handleKeyPress,
 } from '../utils/cwgame/tile_placement';
-<<<<<<< HEAD
-import { EphemeralTile } from '../utils/cwgame/common';
+
+import { EphemeralTile, EmptySpace } from '../utils/cwgame/common';
 import './board_panel.css';
-=======
-import { EphemeralTile, EmptySpace } from '../utils/cwgame/common';
 import {
   tilesetToMoveEvent,
   exchangeMoveEvent,
@@ -22,7 +20,6 @@
 import { Board } from '../utils/cwgame/board';
 import { encodeToSocketFmt } from '../utils/protobuf';
 import { MessageType } from '../gen/api/proto/game_service_pb';
->>>>>>> 6f4af63b
 
 // The frame atop is 24 height
 // The frames on the sides are 24 in width, surrounded by a 14 pix gutter
@@ -209,18 +206,7 @@
         squareClicked={squareClicked}
         placementArrowProperties={arrowProperties}
       />
-<<<<<<< HEAD
-      <Rack letters={displayedRack} tileDim={sqWidth} grabbable />
-      <GameControls
-        onRecall={recallTiles}
-        onExchange={exchangeTiles}
-        onPass={passTurn}
-        onChallenge={challengePlay}
-        onCommit={commitPlay}
-        currentRack={props.currentRack}
-      />
-=======
-      <div style={{ marginTop: 30 }}>
+      <div>
         <Row>
           <Col span={2} offset={4}>
             <Button
@@ -243,16 +229,16 @@
           </Col>
         </Row>
       </div>
-      <div style={{ marginTop: 30 }}>
+      <div>
         <GameControls
-          onExchange={exchangeTiles}
-          onPass={passTurn}
-          onChallenge={challengePlay}
-          onCommit={commitPlay}
-          currentRack={props.currentRack}
+            onRecall={recallTiles}
+            onExchange={exchangeTiles}
+            onPass={passTurn}
+            onChallenge={challengePlay}
+            onCommit={commitPlay}
+            currentRack={props.currentRack}
         />
       </div>
->>>>>>> 6f4af63b
     </div>
   );
 };