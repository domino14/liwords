import React, { useCallback, useState, useEffect, useRef } from 'react';
import { Button, Modal, notification, message, Tooltip } from 'antd';
import { SyncOutlined } from '@ant-design/icons';
import axios from 'axios';

import GameBoard from './board';
import { DrawingHandlersSetterContext } from './drawing';
import GameControls from './game_controls';
import { Rack } from './rack';
import { ExchangeTiles } from './exchange_tiles';
import {
  nextArrowPropertyState,
  handleKeyPress,
  handleDroppedTile,
  returnTileToRack,
  designateBlank,
} from '../utils/cwgame/tile_placement';
import {
  Blank,
  uniqueTileIdx,
  EphemeralTile,
  EmptySpace,
} from '../utils/cwgame/common';

import {
  tilesetToMoveEvent,
  exchangeMoveEvent,
  passMoveEvent,
  resignMoveEvent,
  challengeMoveEvent,
} from '../utils/cwgame/game_event';
import { Board } from '../utils/cwgame/board';
import { encodeToSocketFmt } from '../utils/protobuf';
import {
  MessageType,
  MatchRequest,
  MatchUser,
} from '../gen/api/proto/realtime/realtime_pb';
import {
  useGameContextStoreContext,
  useGameEndMessageStoreContext,
  useTimerStoreContext,
} from '../store/store';
import { BlankSelector } from './blank_selector';
import { GameEndMessage } from './game_end_message';
import { PlayerMetadata, GCGResponse } from './game_info';
import {
  GameEvent,
  PlayState,
} from '../gen/macondo/api/proto/macondo/macondo_pb';
import { toAPIUrl } from '../api/api';

// The frame atop is 24 height
// The frames on the sides are 24 in width, surrounded by a 14 pix gutter
const EnterKey = 'Enter';
const colors = require('../base.scss');

type Props = {
  username: string;
  currentRack: string;
  events: Array<GameEvent>;
  gameID: string;
  board: Board;
  sendSocketMsg: (msg: Uint8Array) => void;
  gameDone: boolean;
  playerMeta: Array<PlayerMetadata>;
};

const shuffleString = (a: string): string => {
  const alist = a.split('');
  const n = a.length;

  for (let i = n - 1; i > 0; i--) {
    const j = Math.floor(Math.random() * (i + 1));
    const tmp = alist[i];
    alist[i] = alist[j];
    alist[j] = tmp;
  }
  return alist.join('');
};

const gcgExport = (gameID: string, playerMeta: Array<PlayerMetadata>) => {
  axios
    .post<GCGResponse>(toAPIUrl('game_service.GameMetadataService', 'GetGCG'), {
      gameId: gameID,
    })
    .then((resp) => {
      const url = window.URL.createObjectURL(new Blob([resp.data.gcg]));
      const link = document.createElement('a');
      link.href = url;
      let downloadFilename = `${gameID}.gcg`;
      // TODO: allow more characters as applicable
      // Note: does not actively prevent saving .dotfiles or nul.something
      if (playerMeta.every((x) => /^[-0-9A-Za-z_.]+$/.test(x.nickname))) {
        const byStarts: Array<Array<string>> = [[], []];
        for (const x of playerMeta) {
          byStarts[+!!x.first].push(x.nickname);
        }
        downloadFilename = `${[...byStarts[1], ...byStarts[0]].join(
          '-'
        )}-${gameID}.gcg`;
      }
      link.setAttribute('download', downloadFilename);
      document.body.appendChild(link);
      link.onclick = () => {
        setTimeout(() => {
          window.URL.revokeObjectURL(url);
        }, 1000);
      };
      link.click();
    })
    .catch((e) => {
      if (e.response) {
        // From Twirp
        notification.warning({
          message: 'Export Error',
          description: e.response.data.msg,
          duration: 4,
        });
      } else {
        console.log(e);
      }
    });
};

export const BoardPanel = React.memo((props: Props) => {
  const [drawingKeyMode, setDrawingKeyMode] = useState(false);
  const {
    drawingCanBeEnabled,
    handleKeyDown: handleDrawingKeyDown,
  } = React.useContext(DrawingHandlersSetterContext);
  const [arrowProperties, setArrowProperties] = useState({
    row: 0,
    col: 0,
    horizontal: false,
    show: false,
  });

  const [displayedRack, setDisplayedRack] = useState(props.currentRack);
  const [placedTiles, setPlacedTiles] = useState(new Set<EphemeralTile>());
  const [placedTilesTempScore, setPlacedTilesTempScore] = useState<number>();
  const [blankModalVisible, setBlankModalVisible] = useState(false);
  const { gameContext } = useGameContextStoreContext();
  const { gameEndMessage } = useGameEndMessageStoreContext();
  const { stopClock } = useTimerStoreContext();
  const [exchangeModalVisible, setExchangeModalVisible] = useState(false);
  const [exchangeAllowed, setexchangeAllowed] = useState(true);

  const observer = !props.playerMeta.some((p) => p.nickname === props.username);

  const isMyTurn = useCallback(() => {
    const iam = gameContext.nickToPlayerOrder[props.username];
    return iam && iam === `p${gameContext.onturn}`;
  }, [gameContext.nickToPlayerOrder, props.username, gameContext.onturn]);

  const { board, gameID, playerMeta, sendSocketMsg, username } = props;

  const makeMove = useCallback(
    (move: string, addl?: string) => {
      let moveEvt;
      if (move !== 'resign' && !isMyTurn()) {
        console.log(
          'off turn move attempts',
          gameContext.nickToPlayerOrder,
          username,
          gameContext.onturn
        );
        // It is not my turn. Ignore this event.
        message.warn({
          content: 'It is not your turn.',
          className: 'board-hud-message',
          duration: 1.5,
        });
        return;
      }
      console.log(
        'making move',
        gameContext.nickToPlayerOrder,
        username,
        gameContext.onturn
      );
      switch (move) {
        case 'exchange':
          moveEvt = exchangeMoveEvent(addl!, gameID);
          break;
        case 'pass':
          moveEvt = passMoveEvent(gameID);
          break;
        case 'resign':
          moveEvt = resignMoveEvent(gameID);
          break;
        case 'challenge':
          moveEvt = challengeMoveEvent(gameID);
          break;
        case 'commit':
          moveEvt = tilesetToMoveEvent(placedTiles, board, gameID);
          if (!moveEvt) {
            // this is an invalid play
            return;
          }
          break;
      }
      if (!moveEvt) {
        return;
      }
      sendSocketMsg(
        encodeToSocketFmt(
          MessageType.CLIENT_GAMEPLAY_EVENT,
          moveEvt.serializeBinary()
        )
      );
      // Don't stop the clock; the next user event to come in will change the
      // clock over.
      // stopClock();
    },
    [
      gameContext.nickToPlayerOrder,
      gameContext.onturn,
      isMyTurn,
      placedTiles,
      board,
      gameID,
      sendSocketMsg,
      username,
    ]
  );

  const recallTiles = useCallback(() => {
    setPlacedTilesTempScore(0);
    setPlacedTiles(new Set<EphemeralTile>());
    setDisplayedRack(props.currentRack);
  }, [props.currentRack]);

  const shuffleTiles = useCallback(() => {
    setPlacedTilesTempScore(0);
    setPlacedTiles(new Set<EphemeralTile>());
    setDisplayedRack(shuffleString(props.currentRack));
  }, [props.currentRack]);

  const lastLettersRef = useRef<string>();
  const readOnlyEffectDependenciesRef = useRef<{
    displayedRack: string;
    isMyTurn: () => boolean;
    placedTiles: Set<EphemeralTile>;
    dim: number;
  }>();
  readOnlyEffectDependenciesRef.current = {
    displayedRack,
    isMyTurn,
    placedTiles,
    dim: props.board.dim,
  };

  // Need to sync state to props here whenever the board changes.
  useEffect(() => {
    let fullReset = false;
    const lastLetters = lastLettersRef.current;
    const dep = readOnlyEffectDependenciesRef.current!;
    if (lastLetters === undefined) {
      // First load.
      fullReset = true;
    } else if (
      props.currentRack &&
      !dep.displayedRack &&
      !dep.placedTiles.size
    ) {
      // First load after receiving rack.
      fullReset = true;
    } else if (!dep.isMyTurn()) {
      // Opponent's turn means we have just made a move. (Assumption: there are only two players.)
      fullReset = true;
    } else {
      // Opponent just did something. Check if it affects any premove.
      // TODO: revisit when supporting non-square boards.
      const letterAt = (row: number, col: number, letters: string) =>
        row < 0 || row >= dep.dim || col < 0 || col >= dep.dim
          ? null
          : letters[row * dep.dim + col];
      const letterChanged = (row: number, col: number) =>
        letterAt(row, col, lastLetters) !==
        letterAt(row, col, props.board.letters);
      const hookChanged = (
        row: number,
        col: number,
        drow: number,
        dcol: number
      ) => {
        while (true) {
          row += drow;
          col += dcol;
          if (letterChanged(row, col)) return true;
          const letter = letterAt(row, col, props.board.letters);
          if (letter === null || letter === EmptySpace) {
            return false;
          }
        }
      };
      const placedTileAffected = (row: number, col: number) =>
        letterChanged(row, col) ||
        hookChanged(row, col, -1, 0) ||
        hookChanged(row, col, +1, 0) ||
        hookChanged(row, col, 0, -1) ||
        hookChanged(row, col, 0, +1);
      if (
        Array.from(dep.placedTiles).some(({ row, col }) =>
          placedTileAffected(row, col)
        )
      ) {
        fullReset = true;
      }
    }
    if (fullReset) {
      setDisplayedRack(props.currentRack);
      setPlacedTiles(new Set<EphemeralTile>());
      setPlacedTilesTempScore(0);
      setArrowProperties({ row: 0, col: 0, horizontal: false, show: false });
    }
    lastLettersRef.current = props.board.letters;
  }, [props.board.letters, props.currentRack]);

  useEffect(() => {
    // Stop the clock if we unload the board panel.
    return () => {
      stopClock();
    };
    // eslint-disable-next-line react-hooks/exhaustive-deps
  }, []);

  useEffect(() => {
    const bag = { ...gameContext.pool };
    for (let i = 0; i < props.currentRack.length; i += 1) {
      bag[props.currentRack[i]] -= 1;
    }
    const tilesRemaining =
      Object.values(bag).reduce((acc, cur) => {
        return acc + cur;
      }, 0) - 7;
    // Subtract 7 for opponent rack, won't matter when the
    // rack is smaller than that because past the threshold by then
    setexchangeAllowed(tilesRemaining >= 7);
    // eslint-disable-next-line react-hooks/exhaustive-deps
  }, [gameContext.pool]);
  useEffect(() => {
    if (
      gameContext.playState === PlayState.WAITING_FOR_FINAL_PASS &&
      isMyTurn()
    ) {
      const finalAction = (
        <>
          Your opponent has played their final tiles. You must{' '}
          <span
            className="message-action"
            onClick={() => makeMove('pass')}
            role="button"
          >
            pass
          </span>{' '}
          or{' '}
          <span
            className="message-action"
            role="button"
            onClick={() => makeMove('challenge')}
          >
            challenge
          </span>
          .
        </>
      );

      message.info(
        {
          content: finalAction,
          className: 'board-hud-message',
        },
        15
      );
    }
    // eslint-disable-next-line react-hooks/exhaustive-deps
  }, [gameContext.playState]);

  useEffect(() => {
    if (!props.events.length) {
      return;
    }
    const evt = props.events[props.events.length - 1];
    if (evt.getNickname() === props.username) {
      return;
    }
    let boardMessage = null;
    switch (evt.getType()) {
      case GameEvent.Type.PASS:
        boardMessage = `${evt.getNickname()} passed`;
        break;
      case GameEvent.Type.EXCHANGE:
        boardMessage = `${evt.getNickname()} exchanged ${evt.getExchanged()}`;
        break;
    }
    if (boardMessage) {
      message.info(
        {
          content: boardMessage,
          className: 'board-hud-message',
        },
        3,
        undefined
      );
    }
  }, [props.events, props.username]);
  const squareClicked = useCallback(
    (row: number, col: number) => {
      if (props.board.letterAt(row, col) !== EmptySpace) {
        // If there is a tile on this square, ignore the click.
        return;
      }
      setArrowProperties(nextArrowPropertyState(arrowProperties, row, col));
    },
    [arrowProperties, props.board]
  );
  const keydown = useCallback(
    (evt: React.KeyboardEvent) => {
      let key = evt.key;
      // Neutralize caps lock to prevent accidental blank usage.
      if (key.length === 1) {
        if (!evt.shiftKey && key >= 'A' && key <= 'Z') {
          // Without shift, can only type lowercase.
          key = key.toLowerCase();
        } else if (evt.shiftKey && key >= 'a' && key <= 'z') {
          // With shift, can only type uppercase.
          key = key.toUpperCase();
        }
      }
      if (isMyTurn() && !props.gameDone) {
        if (key === '2') {
          makeMove('pass');
          return;
        }
        if (key === '3') {
          makeMove('challenge');
          return;
        }
        if (key === '4' && exchangeAllowed) {
          setExchangeModalVisible(true);
          return;
        }
        if (key === '$' && exchangeAllowed) {
          makeMove('exchange', props.currentRack);
          return;
        }
      }
      if (key === 'ArrowLeft' || key === 'ArrowRight') {
        setArrowProperties({
          ...arrowProperties,
          horizontal: !arrowProperties.horizontal,
        });
        return;
      }
      if (key === 'ArrowDown') {
        recallTiles();
        return;
      }
      if (key === 'ArrowUp') {
        shuffleTiles();
        return;
      }
      if (key === EnterKey && !exchangeModalVisible && !blankModalVisible) {
        makeMove('commit');
        return;
      }
      if (exchangeModalVisible) {
        return;
      }
      if (!arrowProperties.show) {
        return;
      }
      if (key === '?') {
        return;
      }
      // This should return a new set of arrow properties, and also set
      // some state further up (the tiles layout with a "just played" type
      // marker)
      const handlerReturn = handleKeyPress(
        arrowProperties,
        props.board,
        key,
        displayedRack,
        placedTiles
      );

      if (handlerReturn === null) {
        return;
      }
      setDisplayedRack(handlerReturn.newDisplayedRack);
      setArrowProperties(handlerReturn.newArrow);
      setPlacedTiles(handlerReturn.newPlacedTiles);
      setPlacedTilesTempScore(handlerReturn.playScore);
    },
    [
      arrowProperties,
      blankModalVisible,
      displayedRack,
      exchangeAllowed,
      exchangeModalVisible,
      isMyTurn,
      makeMove,
      placedTiles,
      props.board,
      props.currentRack,
      props.gameDone,
      recallTiles,
      shuffleTiles,
    ]
  );

  const handleTileDrop = useCallback(
    (
      row: number,
      col: number,
      rackIndex: number = -1,
      tileIndex: number = -1
    ) => {
      const handlerReturn = handleDroppedTile(
        row,
        col,
        props.board,
        displayedRack,
        placedTiles,
        rackIndex,
        tileIndex
      );
      if (handlerReturn === null) {
        return;
      }
      setDisplayedRack(handlerReturn.newDisplayedRack);
      setPlacedTiles(handlerReturn.newPlacedTiles);
      setPlacedTilesTempScore(handlerReturn.playScore);
      setArrowProperties({ row: 0, col: 0, horizontal: false, show: false });
      if (handlerReturn.isUndesignated) {
        setBlankModalVisible(true);
      }
    },
    [displayedRack, placedTiles, props.board]
  );

  const clickToBoard = useCallback(
    (rackIndex: number) => {
      if (
        !arrowProperties.show ||
        arrowProperties.row >= props.board.dim ||
        arrowProperties.col >= props.board.dim
      ) {
        return null;
      }
      const handlerReturn = handleDroppedTile(
        arrowProperties.row,
        arrowProperties.col,
        props.board,
        displayedRack,
        placedTiles,
        rackIndex,
        uniqueTileIdx(arrowProperties.row, arrowProperties.col)
      );
      if (handlerReturn === null) {
        return;
      }
      setDisplayedRack(handlerReturn.newDisplayedRack);
      setPlacedTiles(handlerReturn.newPlacedTiles);
      setPlacedTilesTempScore(handlerReturn.playScore);
      if (handlerReturn.isUndesignated) {
        setBlankModalVisible(true);
      }
      let newrow = arrowProperties.row;
      let newcol = arrowProperties.col;

      if (arrowProperties.horizontal) {
        do {
          newcol += 1;
        } while (
          newcol < props.board.dim &&
          newcol >= 0 &&
          props.board.letterAt(newrow, newcol) !== EmptySpace
        );
      } else {
        do {
          newrow += 1;
        } while (
          newrow < props.board.dim &&
          newrow >= 0 &&
          props.board.letterAt(newrow, newcol) !== EmptySpace
        );
      }
      setArrowProperties({
        col: newcol,
        horizontal: arrowProperties.horizontal,
        show: !(newcol === props.board.dim || newrow === props.board.dim),
        row: newrow,
      });
    },
    [
      arrowProperties.col,
      arrowProperties.horizontal,
      arrowProperties.row,
      arrowProperties.show,
      displayedRack,
      placedTiles,
      props.board,
    ]
  );

  const handleBoardTileClick = useCallback((rune: string) => {
    if (rune === Blank) {
      setBlankModalVisible(true);
    }
  }, []);

  const handleBlankSelection = useCallback(
    (rune: string) => {
      const handlerReturn = designateBlank(
        props.board,
        placedTiles,
        displayedRack,
        rune
      );
      if (handlerReturn === null) {
        return;
      }
      setBlankModalVisible(false);
      setPlacedTiles(handlerReturn.newPlacedTiles);
      setPlacedTilesTempScore(handlerReturn.playScore);
    },
    [displayedRack, placedTiles, props.board]
  );

  const handleBlankModalCancel = useCallback(() => {
    setBlankModalVisible(false);
  }, []);

  const returnToRack = useCallback(
    (rackIndex: number | undefined, tileIndex: number | undefined) => {
      const handlerReturn = returnTileToRack(
        props.board,
        displayedRack,
        placedTiles,
        rackIndex,
        tileIndex
      );
      if (handlerReturn === null) {
        return;
      }
      setDisplayedRack(handlerReturn.newDisplayedRack);
      setPlacedTiles(handlerReturn.newPlacedTiles);
      setPlacedTilesTempScore(handlerReturn.playScore);
      setArrowProperties({ row: 0, col: 0, horizontal: false, show: false });
    },
    [displayedRack, placedTiles, props.board]
  );

  const moveRackTile = useCallback(
    (newIndex: number | undefined, oldIndex: number | undefined) => {
      if (typeof newIndex === 'number' && typeof oldIndex === 'number') {
        const newRack = displayedRack.split('');
        newRack.splice(oldIndex, 1);
        newRack.splice(newIndex, 0, displayedRack[oldIndex]);
        setPlacedTilesTempScore(0);
        setDisplayedRack(newRack.join(''));
      }
    },
    [displayedRack]
  );

  const showExchangeModal = useCallback(() => {
    setExchangeModalVisible(true);
  }, []);

  const handleExchangeModalOk = useCallback(
    (exchangedTiles: string) => {
      setExchangeModalVisible(false);
      makeMove('exchange', exchangedTiles);
    },
    [makeMove]
  );

  const rematch = useCallback(() => {
    const evt = new MatchRequest();
    const receiver = new MatchUser();

    let opp = '';
    playerMeta.forEach((p) => {
      if (!(p.nickname === username)) {
        opp = p.nickname;
      }
    });

    if (observer) {
      return;
    }

    receiver.setDisplayName(opp);
    evt.setReceivingUser(receiver);
    evt.setRematchFor(gameID);
    sendSocketMsg(
      encodeToSocketFmt(MessageType.MATCH_REQUEST, evt.serializeBinary())
    );

    notification.info({
      message: 'Rematch',
      description: `Sent rematch request to ${opp}`,
    });
    console.log('rematching');
  }, [observer, gameID, playerMeta, sendSocketMsg, username]);

  const handleKeyDown = useCallback(
    (e) => {
      if (drawingCanBeEnabled) {
        // To activate a drawing hotkey, type 0, then the hotkey.
        if (!exchangeModalVisible && !blankModalVisible) {
          if (drawingKeyMode) {
            e.preventDefault();
            setDrawingKeyMode(false);
            handleDrawingKeyDown(e);
            return;
          } else if (e.key === '0') {
            e.preventDefault();
            setDrawingKeyMode(true);
            console.log(
              'You pressed 0. Now press one of these keys:' +
                '\n0 = Toggle drawing' +
                '\nU = Undo' +
                '\nW = Wipe' +
                '\nR = Red pen' +
                '\nG = Green pen' +
                '\nB = Blue pen' +
                '\nY = Yellow pen' +
                '\nE = Eraser'
            );
            return;
          }
        }
      }
<<<<<<< HEAD
      if (e.key === 'ArrowDown' || e.key === 'ArrowUp') {
        e.preventDefault();
      }
      keydown(e.key);
=======
      keydown(e);
>>>>>>> ffcfd6f6
    },
    [
      blankModalVisible,
      drawingCanBeEnabled,
      drawingKeyMode,
      exchangeModalVisible,
      handleDrawingKeyDown,
      keydown,
    ]
  );
  const handlePass = useCallback(() => makeMove('pass'), [makeMove]);
  const handleResign = useCallback(() => makeMove('resign'), [makeMove]);
  const handleChallenge = useCallback(() => makeMove('challenge'), [makeMove]);
  const handleCommit = useCallback(() => makeMove('commit'), [makeMove]);
  const handleExamine = useCallback(
    () => gcgExport(props.gameID, props.playerMeta),
    [props.gameID, props.playerMeta]
  );
  const handleExchangeTilesCancel = useCallback(() => {
    setExchangeModalVisible(false);
  }, []);

  return (
    <div
      id="board-container"
      className="board-container"
      onKeyDown={handleKeyDown}
      tabIndex={-1}
      role="textbox"
    >
      <GameBoard
        gridSize={props.board.dim}
        gridLayout={props.board.gridLayout}
        handleBoardTileClick={handleBoardTileClick}
        handleTileDrop={handleTileDrop}
        tilesLayout={props.board.letters}
        lastPlayedTiles={gameContext.lastPlayedTiles}
        tentativeTiles={placedTiles}
        tentativeTileScore={placedTilesTempScore}
        currentRack={props.currentRack}
        squareClicked={squareClicked}
        placementArrowProperties={arrowProperties}
      />
      {!gameEndMessage ? (
        <div className="rack-container">
          <Tooltip
            title="Reset Rack &darr;"
            placement="bottomRight"
            mouseEnterDelay={0.1}
            mouseLeaveDelay={0.01}
            color={colors.colorPrimary}
          >
            <Button shape="circle" type="primary" onClick={recallTiles}>
              &#8595;
            </Button>
          </Tooltip>
          <Rack
            letters={displayedRack}
            grabbable
            returnToRack={returnToRack}
            onTileClick={clickToBoard}
            moveRackTile={moveRackTile}
          />
          <Tooltip
            title="Shuffle &uarr;"
            placement="bottomLeft"
            mouseEnterDelay={0.1}
            mouseLeaveDelay={0.01}
            color={colors.colorPrimary}
          >
            <Button
              shape="circle"
              icon={<SyncOutlined />}
              type="primary"
              onClick={shuffleTiles}
              autoFocus={true}
            />
          </Tooltip>
        </div>
      ) : (
        <GameEndMessage message={gameEndMessage} />
      )}
      <GameControls
        myTurn={isMyTurn()}
        finalPassOrChallenge={
          gameContext.playState === PlayState.WAITING_FOR_FINAL_PASS
        }
        exchangeAllowed={exchangeAllowed}
        observer={observer}
        onRecall={recallTiles}
        showExchangeModal={showExchangeModal}
        onPass={handlePass}
        onResign={handleResign}
        onChallenge={handleChallenge}
        onCommit={handleCommit}
        onRematch={rematch}
        onExamine={handleExamine}
        showRematch={gameEndMessage !== ''}
        gameEndControls={gameEndMessage !== '' || props.gameDone}
        currentRack={props.currentRack}
      />
      <ExchangeTiles
        rack={props.currentRack}
        modalVisible={exchangeModalVisible}
        onOk={handleExchangeModalOk}
        onCancel={handleExchangeTilesCancel}
      />
      <Modal
        className="blank-modal"
        title="Designate your blank"
        visible={blankModalVisible}
        onCancel={handleBlankModalCancel}
        width={360}
        footer={null}
      >
        <BlankSelector handleSelection={handleBlankSelection} />
      </Modal>
    </div>
  );
});<|MERGE_RESOLUTION|>--- conflicted
+++ resolved
@@ -736,14 +736,7 @@
           }
         }
       }
-<<<<<<< HEAD
-      if (e.key === 'ArrowDown' || e.key === 'ArrowUp') {
-        e.preventDefault();
-      }
-      keydown(e.key);
-=======
       keydown(e);
->>>>>>> ffcfd6f6
     },
     [
       blankModalVisible,
