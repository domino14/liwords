--- conflicted
+++ resolved
@@ -736,15 +736,11 @@
           }
         }
       }
-<<<<<<< HEAD
       //prevent page from scrolling
       if (e.key === 'ArrowDown' || e.key === 'ArrowUp' || e.key === ' ') {
         e.preventDefault();
       }
-      keydown(e.key);
-=======
       keydown(e);
->>>>>>> ffcfd6f6
     },
     [
       blankModalVisible,
