--- conflicted
+++ resolved
@@ -67,6 +67,11 @@
   dispatchLoginState: (action: Action) => void;
 };
 
+type ExcludedPlayersStoreData = {
+  excludedPlayers: Set<string>;
+  setExcludedPlayers: React.Dispatch<React.SetStateAction<Set<string>>>;
+};
+
 type RedirGameStoreData = {
   redirGame: string;
   setRedirGame: React.Dispatch<React.SetStateAction<string>>;
@@ -76,13 +81,7 @@
   challengeResultEvent: (sge: ServerChallengeResultEvent) => void;
 };
 
-<<<<<<< HEAD
 type GameContextStoreData = {
-=======
-  excludedPlayers: Set<string>;
-  setExcludedPlayers: React.Dispatch<React.SetStateAction<Set<string>>>;
-
->>>>>>> e2b0740c
   gameContext: GameState;
   dispatchGameContext: (action: Action) => void;
 };
@@ -158,14 +157,13 @@
   dispatchLoginState: defaultFunction,
 });
 
-<<<<<<< HEAD
-const RedirGameContext = createContext<RedirGameStoreData>({
-=======
+const ExcludedPlayersContext = createContext<ExcludedPlayersStoreData>({
   // we do not see any messages from excludedPlayers
   excludedPlayers: new Set<string>(),
   setExcludedPlayers: defaultFunction,
-
->>>>>>> e2b0740c
+});
+
+const RedirGameContext = createContext<RedirGameStoreData>({
   redirGame: '',
   setRedirGame: defaultFunction,
 });
@@ -360,7 +358,6 @@
     }
     clockController.current.stopClock();
     setTimerContext({ ...clockController.current.times });
-<<<<<<< HEAD
   }, []);
 
   let ret = children;
@@ -378,6 +375,15 @@
       value={{
         loginState,
         dispatchLoginState,
+      }}
+      children={ret}
+    />
+  );
+  ret = (
+    <ExcludedPlayersContext.Provider
+      value={{
+        excludedPlayers,
+        setExcludedPlayers,
       }}
       children={ret}
     />
@@ -471,49 +477,12 @@
 
   // typescript did not like "return ret;"
   return <React.Fragment children={ret} />;
-=======
-  };
-
-  const store = {
-    lobbyContext,
-    dispatchLobbyContext,
-    loginState,
-    dispatchLoginState,
-    gameContext,
-    dispatchGameContext,
-    redirGame,
-    setRedirGame,
-    excludedPlayers,
-    setExcludedPlayers,
-    gameEndMessage,
-    setGameEndMessage,
-    challengeResultEvent,
-    addChat,
-    addChats,
-    clearChat,
-    chat,
-    setPresence,
-    addPresences,
-    presences,
-
-    rematchRequest,
-    setRematchRequest,
-
-    // initClockController,
-    poolFormat,
-    setPoolFormat,
-    pTimedOut,
-    setPTimedOut,
-    stopClock,
-    timerContext,
-  };
-
-  return <Context.Provider value={store}>{children}</Context.Provider>;
->>>>>>> e2b0740c
 };
 
 export const useLobbyStoreContext = () => useContext(LobbyContext);
 export const useLoginStateStoreContext = () => useContext(LoginStateContext);
+export const useExcludedPlayersStoreContext = () =>
+  useContext(ExcludedPlayersContext);
 export const useRedirGameStoreContext = () => useContext(RedirGameContext);
 export const useChallengeResultEventStoreContext = () =>
   useContext(ChallengeResultEventContext);
