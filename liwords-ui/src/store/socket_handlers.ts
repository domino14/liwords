import { useCallback, useRef } from 'react';
import { useHistory } from 'react-router-dom';
import { message, notification } from 'antd';
import {
  ChatEntityType,
  randomID,
  ChatEntityObj,
  PresenceEntity,
  useChallengeResultEventStoreContext,
  useChatStoreContext,
  useExamineStoreContext,
  useExcludedPlayersStoreContext,
  useGameContextStoreContext,
  useGameEndMessageStoreContext,
  useLagStoreContext,
  useLobbyStoreContext,
  useLoginStateStoreContext,
  usePresenceStoreContext,
  useRematchRequestStoreContext,
  useTimerStoreContext,
} from './store';
import {
  MessageType,
  SeekRequest,
  ErrorMessage,
  ServerMessage,
  NewGameEvent,
  GameHistoryRefresher,
  MessageTypeMap,
  MatchRequest,
  SoughtGameProcessEvent,
  ClientGameplayEvent,
  ServerGameplayEvent,
  GameEndedEvent,
  ServerChallengeResultEvent,
  SeekRequests,
  TimedOut,
  GameMeta,
  ActiveGames,
  GameDeletion,
  MatchRequests,
  DeclineMatchRequest,
  ChatMessage,
  ChatMessages,
  UserPresence,
  UserPresences,
  ReadyForGame,
  LagMeasurement,
  MatchRequestCancellation,
  TournamentGameEndedEvent,
  RematchStartedEvent,
} from '../gen/api/proto/realtime/realtime_pb';
import { ActionType } from '../actions/actions';
import { endGameMessage } from './end_of_game';
import {
  SeekRequestToSoughtGame,
  SoughtGame,
  GameInfoResponseToActiveGame,
} from './reducers/lobby_reducer';
import { BoopSounds } from '../sound/boop';
<<<<<<< HEAD
=======
import { ActiveChatChannels } from '../gen/api/proto/user_service/user_service_pb';
>>>>>>> e1941ec6
import {
  GameInfoResponse,
  GameInfoResponses,
} from '../gen/api/proto/game_service/game_service_pb';

// Feature flag.
export const enableShowSocket =
  localStorage?.getItem('enableShowSocket') === 'true';

export const parseMsgs = (msg: Uint8Array) => {
  // Multiple msgs can come in the same packet.
  const msgs = [];

  while (msg.length > 0) {
    const msgLength = msg[0] * 256 + msg[1];
    const msgType = msg[2] as MessageTypeMap[keyof MessageTypeMap];
    const msgBytes = msg.slice(3, 3 + (msgLength - 1));

    const msgTypes = {
      [MessageType.SEEK_REQUEST]: SeekRequest,
      [MessageType.ERROR_MESSAGE]: ErrorMessage,
      [MessageType.SERVER_MESSAGE]: ServerMessage,
      [MessageType.NEW_GAME_EVENT]: NewGameEvent,
      [MessageType.GAME_HISTORY_REFRESHER]: GameHistoryRefresher,
      [MessageType.MATCH_REQUEST]: MatchRequest,
      [MessageType.SOUGHT_GAME_PROCESS_EVENT]: SoughtGameProcessEvent,
      [MessageType.CLIENT_GAMEPLAY_EVENT]: ClientGameplayEvent,
      [MessageType.SERVER_GAMEPLAY_EVENT]: ServerGameplayEvent,
      [MessageType.GAME_ENDED_EVENT]: GameEndedEvent,
      [MessageType.SERVER_CHALLENGE_RESULT_EVENT]: ServerChallengeResultEvent,
      [MessageType.SEEK_REQUESTS]: SeekRequests,
      [MessageType.TIMED_OUT]: TimedOut,
      // XXX: delete these next two.
      [MessageType.GAME_META_EVENT]: GameMeta,
      [MessageType.ACTIVE_GAMES]: ActiveGames,
      // ...
      [MessageType.ONGOING_GAME_EVENT]: GameInfoResponse,
      [MessageType.ONGOING_GAMES]: GameInfoResponses,
      [MessageType.GAME_DELETION]: GameDeletion,
      [MessageType.MATCH_REQUESTS]: MatchRequests,
      [MessageType.DECLINE_MATCH_REQUEST]: DeclineMatchRequest,
      [MessageType.CHAT_MESSAGE]: ChatMessage,
      [MessageType.CHAT_MESSAGES]: ChatMessages,
      [MessageType.USER_PRESENCE]: UserPresence,
      [MessageType.USER_PRESENCES]: UserPresences,
      [MessageType.READY_FOR_GAME]: ReadyForGame,
      [MessageType.LAG_MEASUREMENT]: LagMeasurement,
      [MessageType.MATCH_REQUEST_CANCELLATION]: MatchRequestCancellation,
      [MessageType.TOURNAMENT_GAME_ENDED_EVENT]: TournamentGameEndedEvent,
      [MessageType.REMATCH_STARTED]: RematchStartedEvent,
      [MessageType.CHAT_CHANNELS]: ActiveChatChannels,
    };

    const parsedMsg = msgTypes[msgType];
    const topush = {
      msgType,
      parsedMsg: parsedMsg?.deserializeBinary(msgBytes),
    };
    msgs.push(topush);
    // eslint-disable-next-line no-param-reassign
    msg = msg.slice(3 + (msgLength - 1));
  }
  return msgs;
};

export const ReverseMessageType = (() => {
  const ret = [];
  for (const k in MessageType) {
    ret[(MessageType as { [key: string]: any })[k]] = k;
  }
  return ret;
})();

export const useOnSocketMsg = () => {
  const { challengeResultEvent } = useChallengeResultEventStoreContext();
  const { addChat, addChats } = useChatStoreContext();
  const { excludedPlayers } = useExcludedPlayersStoreContext();
  const { dispatchGameContext, gameContext } = useGameContextStoreContext();
  const { setGameEndMessage } = useGameEndMessageStoreContext();
  const { setCurrentLagMs } = useLagStoreContext();
  const { dispatchLobbyContext } = useLobbyStoreContext();
  const { loginState } = useLoginStateStoreContext();
  const { setPresence, addPresences } = usePresenceStoreContext();
  const { setRematchRequest } = useRematchRequestStoreContext();
  const { stopClock } = useTimerStoreContext();
  const { isExamining } = useExamineStoreContext();

  const history = useHistory();
  const historyRef = useRef(history);
  historyRef.current = history;

  return useCallback(
    (reader: FileReader) => {
      if (!reader.result) {
        return;
      }
      const msgs = parseMsgs(new Uint8Array(reader.result as ArrayBuffer));

      msgs.forEach((msg) => {
        const { msgType, parsedMsg } = msg;

        if (enableShowSocket) {
          console.log(
            '%crcvd',
            'background: pink',
            ReverseMessageType[msgType] ?? msgType,
            parsedMsg.toObject(),
            performance.now()
          );
        }

        switch (msgType) {
          case MessageType.SEEK_REQUEST: {
            const sr = parsedMsg as SeekRequest;
            console.log('Got a seek request', sr);

            const userID = sr.getUser()?.getUserId();
            if (!userID || excludedPlayers.has(userID)) {
              break;
            }

            const soughtGame = SeekRequestToSoughtGame(sr);
            if (soughtGame === null) {
              break;
            }

            dispatchLobbyContext({
              actionType: ActionType.AddSoughtGame,
              payload: soughtGame,
            });

            break;
          }

          case MessageType.SEEK_REQUESTS: {
            const sr = parsedMsg as SeekRequests;

            const soughtGames = new Array<SoughtGame>();

            sr.getRequestsList().forEach((r) => {
              const userID = r.getUser()?.getUserId();
              if (!userID || excludedPlayers.has(userID)) {
                return;
              }
              const sg = SeekRequestToSoughtGame(r);
              if (sg) {
                soughtGames.push(sg);
              }
            });

            dispatchLobbyContext({
              actionType: ActionType.AddSoughtGames,
              payload: soughtGames,
            });

            break;
          }

          case MessageType.CHAT_CHANNELS: {
            const cc = parsedMsg as ActiveChatChannels;
            console.log('got chat channels', cc);

            break;
          }

          case MessageType.MATCH_REQUEST: {
            const mr = parsedMsg as MatchRequest;

            const userID = mr.getUser()?.getUserId();
            if (!userID || excludedPlayers.has(userID)) {
              break;
            }

            const receiver = mr.getReceivingUser()?.getDisplayName();
            const soughtGame = SeekRequestToSoughtGame(mr);
            if (soughtGame === null) {
              break;
            }
            console.log('gameContext', gameContext);
            let inReceiverGameList = false;
            if (receiver === loginState.username) {
              BoopSounds.playSound('matchReqSound');
              const rematchFor = mr.getRematchFor();
              const { path } = loginState;
              console.log(
                'sg',
                soughtGame.tournamentID,
                'gc',
                gameContext.gameID
              );
              if (soughtGame.tournamentID) {
                // This is a match game attached to a tourney.
                // XXX: When we have a tourney reducer we should refer to said reducer's
                //  state instead of looking at the path
                if (
                  path ===
                  `/tournament/${encodeURIComponent(soughtGame.tournamentID)}`
                ) {
                  dispatchLobbyContext({
                    actionType: ActionType.AddMatchRequest,
                    payload: soughtGame,
                  });
                  inReceiverGameList = true;
                } else if (rematchFor === gameContext.gameID) {
                  setRematchRequest(mr);
                } else {
                  notification.info({
                    message: 'Tournament Match Request',
                    description: `You have a tournament match request from ${soughtGame.seeker}. Please return to your tournament at your convenience.`,
                  });
                }
              } else if (gameContext.gameID) {
                if (rematchFor === gameContext.gameID) {
                  // Only display the rematch modal if we are the recipient
                  // of the rematch request.
                  setRematchRequest(mr);
                } else {
                  notification.info({
                    message: 'Match Request',
                    description: `You have a match request from ${soughtGame.seeker}, in the lobby.`,
                  });
                  inReceiverGameList = true;
                }
              } // else, we're in the lobby. Handle it below.
            }

            if (!inReceiverGameList) {
              dispatchLobbyContext({
                actionType: ActionType.AddMatchRequest,
                payload: soughtGame,
              });
            }
            break;
          }

          case MessageType.MATCH_REQUESTS: {
            const mr = parsedMsg as MatchRequests;

            const soughtGames = new Array<SoughtGame>();

            mr.getRequestsList().forEach((r) => {
              const userID = r.getUser()?.getUserId();
              if (!userID || excludedPlayers.has(userID)) {
                return;
              }
              const sg = SeekRequestToSoughtGame(r);
              if (sg) {
                soughtGames.push(sg);
              }
            });

            dispatchLobbyContext({
              actionType: ActionType.AddMatchRequests,
              payload: soughtGames,
            });
            break;
          }

          case MessageType.SERVER_MESSAGE: {
            const sm = parsedMsg as ServerMessage;
            message.warning({
              content: sm.getMessage(),
              duration: 3,
              key: 'server-message',
            });
            break;
          }

          case MessageType.REMATCH_STARTED: {
            const rs = parsedMsg as RematchStartedEvent;
            const gid = rs.getRematchGameId();
            const url = `/game/${encodeURIComponent(gid)}`;
            if (isExamining) {
              notification.info({
                message: 'A rematch has started',
                description: 'Click this notification to watch',
                key: 'rematch-notification',
                duration: 10, // 10 seconds,
                onClick: () => {
                  historyRef.current.replace(url);
                  notification.close('rematch-notification');
                },
              });
            } else {
              historyRef.current.replace(url);
              setGameEndMessage('');
            }
            break;
          }

          case MessageType.LAG_MEASUREMENT: {
            const lag = parsedMsg as LagMeasurement;
            setCurrentLagMs(lag.getLagMs());
            break;
          }

          case MessageType.ERROR_MESSAGE: {
            console.log('got error msg');
            const err = parsedMsg as ErrorMessage;
            notification.error({
              message: 'Error',
              description: err.getMessage(),
            });
            addChat({
              entityType: ChatEntityType.ErrorMsg,
              sender: 'Woogles',
              message: err.getMessage(),
              channel: 'server',
            });
            break;
          }

          case MessageType.CHAT_MESSAGE: {
            const cm = parsedMsg as ChatMessage;
            if (excludedPlayers.has(cm.getUserId())) {
              break;
            }

            // XXX: This is a temporary fix while we can only display one
            // channel's chat at once.
            const { path } = loginState;
            if (
              path.startsWith('/game/') &&
              cm.getChannel().startsWith('chat.tournament')
            ) {
              break;
            }

            addChat({
              entityType: ChatEntityType.UserChat,
              sender: cm.getUsername(),
              message: cm.getMessage(),
              timestamp: cm.getTimestamp(),
              senderId: cm.getUserId(),
              channel: cm.getChannel(),
            });
            if (cm.getUsername() !== loginState.username) {
              // BoopSounds.playSound('receiveMsgSound');
              // Not yet, until we figure out how to just play it for private
              // msgs.
            }
            break;
          }

          case MessageType.CHAT_MESSAGES: {
            // These replace all existing messages.
            const cms = parsedMsg as ChatMessages;

            // XXX: This is a temporary fix while we can only display one
            // channel's chat at once.
            const { path } = loginState;
            if (
              path.startsWith('/game/') &&
              (cms.getMessagesList().length === 0 ||
                cms
                  .getMessagesList()[0]
                  ?.getChannel()
                  .startsWith('chat.tournament'))
            ) {
              break;
            }

            const entities = new Array<ChatEntityObj>();

            cms.getMessagesList().forEach((cm) => {
              if (!excludedPlayers.has(cm.getUserId())) {
                entities.push({
                  entityType: ChatEntityType.UserChat,
                  sender: cm.getUsername(),
                  message: cm.getMessage(),
                  timestamp: cm.getTimestamp(),
                  senderId: cm.getUserId(),
                  id: randomID(),
                  channel: cm.getChannel(),
                });
              }
            });

            addChats(entities);
            break;
          }

          case MessageType.USER_PRESENCE: {
            console.log('userpresence', parsedMsg);

            const up = parsedMsg as UserPresence;
            if (excludedPlayers.has(up.getUserId())) {
              break;
            }
            // XXX: This is a temporary fix while we can only display one
            // channel's presence at once.
            const { path } = loginState;
            if (
              path.startsWith('/game/') &&
              up.getChannel().startsWith('chat.tournament')
            ) {
              break;
            }
            setPresence({
              uuid: up.getUserId(),
              username: up.getUsername(),
              channel: up.getChannel(),
              anon: up.getIsAnonymous(),
              deleting: up.getDeleting(),
            });
            break;
          }

          case MessageType.USER_PRESENCES: {
            const ups = parsedMsg as UserPresences;

            const toAdd = new Array<PresenceEntity>();

            // XXX: This is a temporary fix while we can only display one
            // channel's presence at once.
            const { path } = loginState;
            if (
              path.startsWith('/game/') &&
              (ups.getPresencesList().length === 0 ||
                ups
                  .getPresencesList()[0]
                  ?.getChannel()
                  .startsWith('chat.tournament'))
            ) {
              break;
            }

            ups.getPresencesList().forEach((p) => {
              if (!excludedPlayers.has(p.getUserId())) {
                toAdd.push({
                  uuid: p.getUserId(),
                  username: p.getUsername(),
                  channel: p.getChannel(),
                  anon: p.getIsAnonymous(),
                  deleting: p.getDeleting(),
                });
              }
            });

            addPresences(toAdd);
            break;
          }

          case MessageType.GAME_ENDED_EVENT: {
            console.log('got game end evt');

            const gee = parsedMsg as GameEndedEvent;
            setGameEndMessage(endGameMessage(gee));
            stopClock();

            dispatchGameContext({
              actionType: ActionType.EndGame,
              payload: gee,
            });

            BoopSounds.playSound('endgameSound');
            break;
          }

          case MessageType.TOURNAMENT_GAME_ENDED_EVENT: {
            const gee = parsedMsg as TournamentGameEndedEvent;
            dispatchLobbyContext({
              actionType: ActionType.AddTourneyGame,
              payload: gee,
            });

            dispatchLobbyContext({
              actionType: ActionType.RemoveActiveGame,
              payload: gee.getGameId(),
            });

            break;
          }

          case MessageType.NEW_GAME_EVENT: {
            const nge = parsedMsg as NewGameEvent;
            console.log('got new game event', nge);

            // Determine if this is the tab that should accept the game.
            if (
              nge.getAccepterCid() !== loginState.connID &&
              nge.getRequesterCid() !== loginState.connID
            ) {
              console.log(
                'ignoring on this tab...',
                nge.getAccepterCid(),
                '-',
                nge.getRequesterCid(),
                '-',
                loginState.connID
              );
              break;
            }

            dispatchGameContext({
              actionType: ActionType.ClearHistory,
              payload: '',
            });
            const gid = nge.getGameId();
            historyRef.current.replace(`/game/${encodeURIComponent(gid)}`);
            setGameEndMessage('');
            break;
          }

          case MessageType.GAME_HISTORY_REFRESHER: {
            const ghr = parsedMsg as GameHistoryRefresher;
            console.log('got refresher event', ghr);
            dispatchGameContext({
              actionType: ActionType.RefreshHistory,
              payload: ghr,
            });

            // If there is an Antd message about "waiting for game", destroy it.
            // XXX: This is a bit unideal.
            message.destroy('server-message');
            break;
          }

          case MessageType.SERVER_GAMEPLAY_EVENT: {
            const sge = parsedMsg as ServerGameplayEvent;
            console.log('got server event', sge.toObject());
            dispatchGameContext({
              actionType: ActionType.AddGameEvent,
              payload: sge,
            });
            // play sound
            if (loginState.username === sge.getEvent()?.getNickname()) {
              BoopSounds.playSound('makeMoveSound');
            } else {
              BoopSounds.playSound('oppMoveSound');
            }
            break;
          }

          case MessageType.SERVER_CHALLENGE_RESULT_EVENT: {
            const sge = parsedMsg as ServerChallengeResultEvent;
            console.log('got server challenge result event', sge);
            challengeResultEvent(sge);
            if (!sge.getValid()) {
              BoopSounds.playSound('woofSound');
            }
            break;
          }

          case MessageType.SOUGHT_GAME_PROCESS_EVENT: {
            const gae = parsedMsg as SoughtGameProcessEvent;
            console.log('got game accepted event', gae);
            dispatchLobbyContext({
              actionType: ActionType.RemoveSoughtGame,
              payload: gae.getRequestId(),
            });

            break;
          }

          case MessageType.MATCH_REQUEST_CANCELLATION: {
            const mrc = parsedMsg as MatchRequestCancellation;
            dispatchLobbyContext({
              actionType: ActionType.RemoveSoughtGame,
              payload: mrc.getRequestId(),
            });
            break;
          }

          case MessageType.DECLINE_MATCH_REQUEST: {
            const dec = parsedMsg as DeclineMatchRequest;
            console.log('got decline match request', dec);
            dispatchLobbyContext({
              actionType: ActionType.RemoveSoughtGame,
              payload: dec.getRequestId(),
            });
            notification.info({
              message: 'Declined',
              description: 'Your match request was declined.',
            });
            break;
          }

          // XXX: Delete me - obsolete
          case MessageType.ACTIVE_GAMES: {
            // lobby context, set list of active games
            const age = parsedMsg as ActiveGames;
            console.log('OBSOLETE, REFRESH APP', age);

            break;
          }

          case MessageType.GAME_DELETION: {
            // lobby context, remove active game
            const gde = parsedMsg as GameDeletion;
            console.log('delete active game', gde);
            dispatchLobbyContext({
              actionType: ActionType.RemoveActiveGame,
              payload: gde.getId(),
            });
            break;
          }

          // XXX: Delete me - obsolete
          case MessageType.GAME_META_EVENT: {
            // lobby context, add active game
            const gme = parsedMsg as GameMeta;
            console.log('OBSOLETE, REFRESH APP', gme);

            break;
          }

          case MessageType.ONGOING_GAME_EVENT: {
            // lobby context, add active game
            const gme = parsedMsg as GameInfoResponse;
            console.log('add active game', gme);
            const activeGame = GameInfoResponseToActiveGame(gme);
            if (!activeGame) {
              return;
            }
            dispatchLobbyContext({
              actionType: ActionType.AddActiveGame,
              payload: activeGame,
            });
            break;
          }

          case MessageType.ONGOING_GAMES: {
            const age = parsedMsg as GameInfoResponses;
            console.log('got active games', age);
            dispatchLobbyContext({
              actionType: ActionType.AddActiveGames,
              payload: age
                .getGameInfoList()
                .map((g) => GameInfoResponseToActiveGame(g)),
            });
            break;
          }
        }
      });
    },
    [
      addChat,
      addChats,
      addPresences,
      challengeResultEvent,
      dispatchGameContext,
      dispatchLobbyContext,
      excludedPlayers,
      gameContext,
      loginState,
      setCurrentLagMs,
      setGameEndMessage,
      setPresence,
      setRematchRequest,
      stopClock,
      isExamining,
    ]
  );
};<|MERGE_RESOLUTION|>--- conflicted
+++ resolved
@@ -58,10 +58,9 @@
   GameInfoResponseToActiveGame,
 } from './reducers/lobby_reducer';
 import { BoopSounds } from '../sound/boop';
-<<<<<<< HEAD
-=======
+
 import { ActiveChatChannels } from '../gen/api/proto/user_service/user_service_pb';
->>>>>>> e1941ec6
+
 import {
   GameInfoResponse,
   GameInfoResponses,
