import { useCallback, useRef } from 'react';
import { useHistory } from 'react-router-dom';
import { message, notification } from 'antd';
import {
  ChatEntityType,
  PresenceEntity,
  useChallengeResultEventStoreContext,
  useChatStoreContext,
  useExamineStoreContext,
  useExcludedPlayersStoreContext,
  useGameContextStoreContext,
  useGameEndMessageStoreContext,
  useLagStoreContext,
  useLobbyStoreContext,
  useLoginStateStoreContext,
  usePresenceStoreContext,
  useRematchRequestStoreContext,
  useTimerStoreContext,
  useTournamentStoreContext,
} from './store';
import {
  MessageType,
  SeekRequest,
  ErrorMessage,
  ServerMessage,
  NewGameEvent,
  GameHistoryRefresher,
  MessageTypeMap,
  MatchRequest,
  SoughtGameProcessEvent,
  ClientGameplayEvent,
  ServerGameplayEvent,
  GameEndedEvent,
  ServerChallengeResultEvent,
  SeekRequests,
  TimedOut,
  GameDeletion,
  MatchRequests,
  DeclineMatchRequest,
  ChatMessage,
  UserPresence,
  UserPresences,
  ReadyForGame,
  LagMeasurement,
  MatchRequestCancellation,
  TournamentGameEndedEvent,
  RematchStartedEvent,
} from '../gen/api/proto/realtime/realtime_pb';
import { ActionType } from '../actions/actions';
import { endGameMessage } from './end_of_game';
import {
  SeekRequestToSoughtGame,
  SoughtGame,
  GameInfoResponseToActiveGame,
} from './reducers/lobby_reducer';
import { BoopSounds } from '../sound/boop';
<<<<<<< HEAD

import { ActiveChatChannels } from '../gen/api/proto/user_service/user_service_pb';

=======
>>>>>>> 3c350d3d
import {
  GameInfoResponse,
  GameInfoResponses,
} from '../gen/api/proto/game_service/game_service_pb';

// Feature flag.
export const enableShowSocket =
  localStorage?.getItem('enableShowSocket') === 'true';

export const parseMsgs = (msg: Uint8Array) => {
  // Multiple msgs can come in the same packet.
  const msgs = [];

  while (msg.length > 0) {
    const msgLength = msg[0] * 256 + msg[1];
    const msgType = msg[2] as MessageTypeMap[keyof MessageTypeMap];
    const msgBytes = msg.slice(3, 3 + (msgLength - 1));

    const msgTypes = {
      [MessageType.SEEK_REQUEST]: SeekRequest,
      [MessageType.ERROR_MESSAGE]: ErrorMessage,
      [MessageType.SERVER_MESSAGE]: ServerMessage,
      [MessageType.NEW_GAME_EVENT]: NewGameEvent,
      [MessageType.GAME_HISTORY_REFRESHER]: GameHistoryRefresher,
      [MessageType.MATCH_REQUEST]: MatchRequest,
      [MessageType.SOUGHT_GAME_PROCESS_EVENT]: SoughtGameProcessEvent,
      [MessageType.CLIENT_GAMEPLAY_EVENT]: ClientGameplayEvent,
      [MessageType.SERVER_GAMEPLAY_EVENT]: ServerGameplayEvent,
      [MessageType.GAME_ENDED_EVENT]: GameEndedEvent,
      [MessageType.SERVER_CHALLENGE_RESULT_EVENT]: ServerChallengeResultEvent,
      [MessageType.SEEK_REQUESTS]: SeekRequests,
      [MessageType.TIMED_OUT]: TimedOut,
      // ...
      [MessageType.ONGOING_GAME_EVENT]: GameInfoResponse,
      [MessageType.ONGOING_GAMES]: GameInfoResponses,
      [MessageType.GAME_DELETION]: GameDeletion,
      [MessageType.MATCH_REQUESTS]: MatchRequests,
      [MessageType.DECLINE_MATCH_REQUEST]: DeclineMatchRequest,
      [MessageType.CHAT_MESSAGE]: ChatMessage,
      [MessageType.USER_PRESENCE]: UserPresence,
      [MessageType.USER_PRESENCES]: UserPresences,
      [MessageType.READY_FOR_GAME]: ReadyForGame,
      [MessageType.LAG_MEASUREMENT]: LagMeasurement,
      [MessageType.MATCH_REQUEST_CANCELLATION]: MatchRequestCancellation,
      [MessageType.TOURNAMENT_GAME_ENDED_EVENT]: TournamentGameEndedEvent,
      [MessageType.REMATCH_STARTED]: RematchStartedEvent,
    };

    const parsedMsg = msgTypes[msgType];
    const topush = {
      msgType,
      parsedMsg: parsedMsg?.deserializeBinary(msgBytes),
    };
    msgs.push(topush);
    // eslint-disable-next-line no-param-reassign
    msg = msg.slice(3 + (msgLength - 1));
  }
  return msgs;
};

export const ReverseMessageType = (() => {
  const ret = [];
  for (const k in MessageType) {
    ret[(MessageType as { [key: string]: any })[k]] = k;
  }
  return ret;
})();

export const useOnSocketMsg = () => {
  const { challengeResultEvent } = useChallengeResultEventStoreContext();
  const { addChat } = useChatStoreContext();
  const { excludedPlayers } = useExcludedPlayersStoreContext();
  const { dispatchGameContext, gameContext } = useGameContextStoreContext();
  const { setGameEndMessage } = useGameEndMessageStoreContext();
  const { setCurrentLagMs } = useLagStoreContext();
  const { dispatchLobbyContext } = useLobbyStoreContext();
  const { tournamentContext } = useTournamentStoreContext();
  const { loginState } = useLoginStateStoreContext();
  const { setPresence, addPresences } = usePresenceStoreContext();
  const { setRematchRequest } = useRematchRequestStoreContext();
  const { stopClock } = useTimerStoreContext();
  const { isExamining } = useExamineStoreContext();

  const history = useHistory();
  const historyRef = useRef(history);
  historyRef.current = history;

  return useCallback(
    (reader: FileReader) => {
      if (!reader.result) {
        return;
      }
      const msgs = parseMsgs(new Uint8Array(reader.result as ArrayBuffer));

      msgs.forEach((msg) => {
        const { msgType, parsedMsg } = msg;

        if (enableShowSocket) {
          console.log(
            '%crcvd',
            'background: pink',
            ReverseMessageType[msgType] ?? msgType,
            parsedMsg.toObject(),
            performance.now()
          );
        }

        switch (msgType) {
          case MessageType.SEEK_REQUEST: {
            const sr = parsedMsg as SeekRequest;
            console.log('Got a seek request', sr);

            const userID = sr.getUser()?.getUserId();
            if (!userID || excludedPlayers.has(userID)) {
              break;
            }

            const soughtGame = SeekRequestToSoughtGame(sr);
            if (soughtGame === null) {
              break;
            }

            dispatchLobbyContext({
              actionType: ActionType.AddSoughtGame,
              payload: soughtGame,
            });

            break;
          }

          case MessageType.SEEK_REQUESTS: {
            const sr = parsedMsg as SeekRequests;

            const soughtGames = new Array<SoughtGame>();

            sr.getRequestsList().forEach((r) => {
              const userID = r.getUser()?.getUserId();
              if (!userID || excludedPlayers.has(userID)) {
                return;
              }
              const sg = SeekRequestToSoughtGame(r);
              if (sg) {
                soughtGames.push(sg);
              }
            });

            dispatchLobbyContext({
              actionType: ActionType.AddSoughtGames,
              payload: soughtGames,
            });

            break;
          }

          case MessageType.MATCH_REQUEST: {
            const mr = parsedMsg as MatchRequest;

            const userID = mr.getUser()?.getUserId();
            if (!userID || excludedPlayers.has(userID)) {
              break;
            }

            const receiver = mr.getReceivingUser()?.getDisplayName();
            const soughtGame = SeekRequestToSoughtGame(mr);
            if (soughtGame === null) {
              break;
            }
            console.log('gameContext', gameContext);
            let inReceiverGameList = false;
            if (receiver === loginState.username) {
              BoopSounds.playSound('matchReqSound');
              const rematchFor = mr.getRematchFor();
              console.log(
                'sg',
                soughtGame.tournamentID,
                'gc',
                gameContext.gameID,
                'tc',
                tournamentContext
              );
              if (soughtGame.tournamentID) {
                // This is a match game attached to a tourney.
                console.log('match attached to tourney');
                if (tournamentContext.metadata.id === soughtGame.tournamentID) {
                  console.log('matches this tourney');

                  dispatchLobbyContext({
                    actionType: ActionType.AddMatchRequest,
                    payload: soughtGame,
                  });
                  inReceiverGameList = true;
                } else if (rematchFor && rematchFor === gameContext.gameID) {
                  console.log('it is a rematch');
                  setRematchRequest(mr);
                } else {
                  console.log('tourney match request elsewhere');
                  notification.info({
                    message: 'Tournament Match Request',
                    description: `You have a tournament match request from ${soughtGame.seeker}. Please return to your tournament at your convenience.`,
                  });
                }
              } else if (gameContext.gameID) {
                if (rematchFor === gameContext.gameID) {
                  // Only display the rematch modal if we are the recipient
                  // of the rematch request.
                  setRematchRequest(mr);
                } else {
                  notification.info({
                    message: 'Match Request',
                    description: `You have a match request from ${soughtGame.seeker}, in the lobby.`,
                  });
                  inReceiverGameList = true;
                }
              } // else, we're in the lobby. Handle it below.
            }

            if (!inReceiverGameList) {
              dispatchLobbyContext({
                actionType: ActionType.AddMatchRequest,
                payload: soughtGame,
              });
            }
            break;
          }

          case MessageType.MATCH_REQUESTS: {
            const mr = parsedMsg as MatchRequests;

            const soughtGames = new Array<SoughtGame>();

            mr.getRequestsList().forEach((r) => {
              const userID = r.getUser()?.getUserId();
              if (!userID || excludedPlayers.has(userID)) {
                return;
              }
              const sg = SeekRequestToSoughtGame(r);
              if (sg) {
                soughtGames.push(sg);
              }
            });

            dispatchLobbyContext({
              actionType: ActionType.AddMatchRequests,
              payload: soughtGames,
            });
            break;
          }

          case MessageType.SERVER_MESSAGE: {
            const sm = parsedMsg as ServerMessage;
            message.warning({
              content: sm.getMessage(),
              duration: 3,
              key: 'server-message',
            });
            break;
          }

          case MessageType.REMATCH_STARTED: {
            const rs = parsedMsg as RematchStartedEvent;
            const gid = rs.getRematchGameId();
            const url = `/game/${encodeURIComponent(gid)}`;
            if (isExamining) {
              notification.info({
                message: 'A rematch has started',
                description: 'Click this notification to watch',
                key: 'rematch-notification',
                duration: 10, // 10 seconds,
                onClick: () => {
                  historyRef.current.replace(url);
                  notification.close('rematch-notification');
                },
              });
            } else {
              historyRef.current.replace(url);
              setGameEndMessage('');
            }
            break;
          }

          case MessageType.LAG_MEASUREMENT: {
            const lag = parsedMsg as LagMeasurement;
            setCurrentLagMs(lag.getLagMs());
            break;
          }

          case MessageType.ERROR_MESSAGE: {
            console.log('got error msg');
            const err = parsedMsg as ErrorMessage;
            notification.error({
              message: 'Error',
              description: err.getMessage(),
            });
            addChat({
              entityType: ChatEntityType.ErrorMsg,
              sender: 'Woogles',
              message: err.getMessage(),
              channel: 'server',
            });
            break;
          }

          case MessageType.CHAT_MESSAGE: {
            const cm = parsedMsg as ChatMessage;
            if (excludedPlayers.has(cm.getUserId())) {
              break;
            }
            addChat({
              entityType: ChatEntityType.UserChat,
              sender: cm.getUsername(),
              message: cm.getMessage(),
              timestamp: cm.getTimestamp(),
              senderId: cm.getUserId(),
              channel: cm.getChannel(),
            });
            if (cm.getUsername() !== loginState.username) {
              const tokenizedName = cm.getChannel().split('.');
              if (tokenizedName.length > 1 && tokenizedName[1] === 'pm') {
                BoopSounds.playSound('receiveMsgSound');
              }
            }
            break;
          }

          case MessageType.USER_PRESENCE: {
            console.log('userpresence', parsedMsg);

            const up = parsedMsg as UserPresence;
            if (excludedPlayers.has(up.getUserId())) {
              break;
            }

            setPresence({
              uuid: up.getUserId(),
              username: up.getUsername(),
              channel: up.getChannel(),
              anon: up.getIsAnonymous(),
              deleting: up.getDeleting(),
            });
            break;
          }

          case MessageType.USER_PRESENCES: {
            const ups = parsedMsg as UserPresences;

            const toAdd = new Array<PresenceEntity>();

            ups.getPresencesList().forEach((p) => {
              if (!excludedPlayers.has(p.getUserId())) {
                toAdd.push({
                  uuid: p.getUserId(),
                  username: p.getUsername(),
                  channel: p.getChannel(),
                  anon: p.getIsAnonymous(),
                  deleting: p.getDeleting(),
                });
              }
            });

            addPresences(toAdd);
            break;
          }

          case MessageType.GAME_ENDED_EVENT: {
            console.log('got game end evt');

            const gee = parsedMsg as GameEndedEvent;
            setGameEndMessage(endGameMessage(gee));
            stopClock();

            dispatchGameContext({
              actionType: ActionType.EndGame,
              payload: gee,
            });

            BoopSounds.playSound('endgameSound');
            break;
          }

          case MessageType.TOURNAMENT_GAME_ENDED_EVENT: {
            const gee = parsedMsg as TournamentGameEndedEvent;
            dispatchLobbyContext({
              actionType: ActionType.AddTourneyGame,
              payload: gee,
            });

            dispatchLobbyContext({
              actionType: ActionType.RemoveActiveGame,
              payload: gee.getGameId(),
            });

            break;
          }

          case MessageType.NEW_GAME_EVENT: {
            const nge = parsedMsg as NewGameEvent;
            console.log('got new game event', nge);

            // Determine if this is the tab that should accept the game.
            if (
              nge.getAccepterCid() !== loginState.connID &&
              nge.getRequesterCid() !== loginState.connID
            ) {
              console.log(
                'ignoring on this tab...',
                nge.getAccepterCid(),
                '-',
                nge.getRequesterCid(),
                '-',
                loginState.connID
              );
              break;
            }

            dispatchGameContext({
              actionType: ActionType.ClearHistory,
              payload: '',
            });
            const gid = nge.getGameId();
            historyRef.current.replace(`/game/${encodeURIComponent(gid)}`);
            setGameEndMessage('');
            break;
          }

          case MessageType.GAME_HISTORY_REFRESHER: {
            const ghr = parsedMsg as GameHistoryRefresher;
            console.log('got refresher event', ghr);
            dispatchGameContext({
              actionType: ActionType.RefreshHistory,
              payload: ghr,
            });

            // If there is an Antd message about "waiting for game", destroy it.
            message.destroy('server-message');
            break;
          }

          case MessageType.SERVER_GAMEPLAY_EVENT: {
            const sge = parsedMsg as ServerGameplayEvent;
            console.log('got server event', sge.toObject());
            dispatchGameContext({
              actionType: ActionType.AddGameEvent,
              payload: sge,
            });
            // play sound
            if (loginState.username === sge.getEvent()?.getNickname()) {
              BoopSounds.playSound('makeMoveSound');
            } else {
              BoopSounds.playSound('oppMoveSound');
            }
            break;
          }

          case MessageType.SERVER_CHALLENGE_RESULT_EVENT: {
            const sge = parsedMsg as ServerChallengeResultEvent;
            console.log('got server challenge result event', sge);
            challengeResultEvent(sge);
            if (!sge.getValid()) {
              BoopSounds.playSound('woofSound');
            }
            break;
          }

          case MessageType.SOUGHT_GAME_PROCESS_EVENT: {
            const gae = parsedMsg as SoughtGameProcessEvent;
            console.log('got game accepted event', gae);
            dispatchLobbyContext({
              actionType: ActionType.RemoveSoughtGame,
              payload: gae.getRequestId(),
            });

            break;
          }

          case MessageType.MATCH_REQUEST_CANCELLATION: {
            const mrc = parsedMsg as MatchRequestCancellation;
            dispatchLobbyContext({
              actionType: ActionType.RemoveSoughtGame,
              payload: mrc.getRequestId(),
            });
            break;
          }

          case MessageType.DECLINE_MATCH_REQUEST: {
            const dec = parsedMsg as DeclineMatchRequest;
            console.log('got decline match request', dec);
            dispatchLobbyContext({
              actionType: ActionType.RemoveSoughtGame,
              payload: dec.getRequestId(),
            });
            notification.info({
              message: 'Declined',
              description: 'Your match request was declined.',
            });
            break;
          }

          case MessageType.GAME_DELETION: {
            // lobby context, remove active game
            const gde = parsedMsg as GameDeletion;
            console.log('delete active game', gde);
            dispatchLobbyContext({
              actionType: ActionType.RemoveActiveGame,
              payload: gde.getId(),
            });
            break;
          }

          case MessageType.ONGOING_GAME_EVENT: {
            // lobby context, add active game
            const gme = parsedMsg as GameInfoResponse;
            console.log('add active game', gme);
            const activeGame = GameInfoResponseToActiveGame(gme);
            if (!activeGame) {
              return;
            }
            dispatchLobbyContext({
              actionType: ActionType.AddActiveGame,
              payload: activeGame,
            });
            break;
          }

          case MessageType.ONGOING_GAMES: {
            const age = parsedMsg as GameInfoResponses;
            console.log('got active games', age);
            dispatchLobbyContext({
              actionType: ActionType.AddActiveGames,
              payload: age
                .getGameInfoList()
                .map((g) => GameInfoResponseToActiveGame(g)),
            });
            break;
          }
        }
      });
    },
    [
      addChat,
      addPresences,
      challengeResultEvent,
      dispatchGameContext,
      dispatchLobbyContext,
      excludedPlayers,
      gameContext,
      loginState,
      setCurrentLagMs,
      setGameEndMessage,
      setPresence,
      setRematchRequest,
      stopClock,
      tournamentContext,
      isExamining,
    ]
  );
};<|MERGE_RESOLUTION|>--- conflicted
+++ resolved
@@ -54,12 +54,7 @@
   GameInfoResponseToActiveGame,
 } from './reducers/lobby_reducer';
 import { BoopSounds } from '../sound/boop';
-<<<<<<< HEAD
-
-import { ActiveChatChannels } from '../gen/api/proto/user_service/user_service_pb';
-
-=======
->>>>>>> 3c350d3d
+
 import {
   GameInfoResponse,
   GameInfoResponses,
