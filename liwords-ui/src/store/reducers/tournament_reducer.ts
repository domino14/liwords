import { Action, ActionType } from '../../actions/actions';
import {
  FullTournamentDivisions,
  GameEndReasonMap,
  MessageType,
  ReadyForTournamentGame,
  RoundStandings,
  TournamentDivisionDataResponse,
  DivisionPairingsResponse,
  PlayersAddedOrRemovedResponse,
  DivisionControlsResponse,
  DivisionRoundControls,
  // TournamentFinishedResponse,
  DivisionControls,
  RoundControl,
  Pairing,
  TournamentPerson,
  TournamentGameEndedEvent,
  TournamentGameResult,
  TournamentGameResultMap,
  TournamentRoundStarted,
} from '../../gen/api/proto/realtime/realtime_pb';
import { RecentGame } from '../../tournament/recent_game';
import { encodeToSocketFmt } from '../../utils/protobuf';
import { LoginState } from '../login_state';
import { ActiveGame } from './lobby_reducer';

type tourneytypes = 'STANDARD' | 'CLUB' | 'CHILD' | 'LEGACY';
type valueof<T> = T[keyof T];

type tournamentGameResult = valueof<TournamentGameResultMap>;
type gameEndReason = valueof<GameEndReasonMap>;

export type TournamentMetadata = {
  name: string;
  description: string;
  directors: Array<string>;
  slug: string;
  id: string;
  type: tourneytypes;
  divisions: Array<string>;
};

type TournamentGame = {
  scores: Array<number>;
  results: Array<tournamentGameResult>;
  gameEndReason: gameEndReason;
  id?: string;
};

export type SinglePairing = {
  players: Array<TournamentPerson>;
  outcomes: Array<tournamentGameResult>;
  readyStates: Array<string>;
  games: Array<TournamentGame>;
};

type RoundPairings = {
  roundPairings: Array<SinglePairing>;
};

export type Division = {
  tournamentID: string;
  divisionID: string;
  players: Array<TournamentPerson>;
  standingsMap: { [round: number]: RoundStandings.AsObject };
  pairings: Array<RoundPairings>;
  divisionControls: DivisionControls | undefined;
  roundControls: Array<RoundControl>;
  // currentRound is zero-indexed
  currentRound: number;
  playerIndexMap: { [playerID: string]: number };
<<<<<<< HEAD
=======
  pairingMap: { [roundUserKey: string]: SinglePairing };
  removedPlayers: Array<string>;
  checkedInPlayers: Set<string>;
>>>>>>> 91cd860a
  numRounds: number;
};

export type CompetitorState = {
  isRegistered: boolean;
  division?: string;
  status?: TourneyStatus;
  currentRound: number;
};

export const defaultCompetitorState = {
  isRegistered: false,
  currentRound: -1,
};

export type TournamentState = {
  metadata: TournamentMetadata;
  // standings, pairings, etc. more stuff here to come.
  started: boolean;
  divisions: { [name: string]: Division };
  competitorState: CompetitorState;

  // activeGames in this tournament.
  activeGames: Array<ActiveGame>;

  finishedTourneyGames: Array<RecentGame>;
  gamesPageSize: number;
  gamesOffset: number;
  finished: boolean;
};

export const defaultTournamentState = {
  metadata: {
    name: '',
    description: '',
    directors: new Array<string>(),
    slug: '',
    id: '',
    type: 'LEGACY' as tourneytypes,
    divisions: new Array<string>(),
  },
  started: false,
  divisions: {},
  competitorState: defaultCompetitorState,
  activeGames: new Array<ActiveGame>(),
  finishedTourneyGames: new Array<RecentGame>(),
  gamesPageSize: 20,
  gamesOffset: 0,
  finished: false,
};

export enum TourneyStatus {
  PRETOURNEY = 'PRETOURNEY',
  ROUND_BYE = 'ROUND_BYE',
  ROUND_OPEN = 'ROUND_OPEN',
  ROUND_GAME_FINISHED = 'ROUND_GAME_FINISHED',
  ROUND_READY = 'ROUND_READY', // waiting for your opponent
  ROUND_OPPONENT_WAITING = 'ROUND_OPPONENT_WAITING',
  ROUND_LATE = 'ROUND_LATE', // expect this to override opponent waiting
  ROUND_GAME_ACTIVE = 'ROUND_GAME_ACTIVE',
  ROUND_FORFEIT_LOSS = 'ROUND_FORFEIT_LOSS',
  ROUND_FORFEIT_WIN = 'ROUND_FORFEIT_WIN',
  POSTTOURNEY = 'POSTTOURNEY',
}

export const readyForTournamentGame = (
  sendSocketMsg: (msg: Uint8Array) => void,
  tournamentID: string,
  competitorState: CompetitorState
) => {
  const evt = new ReadyForTournamentGame();
  const division = competitorState.division;
  if (!division) {
    return;
  }
  const round = competitorState.currentRound;
  evt.setDivision(division);
  evt.setTournamentId(tournamentID);
  evt.setRound(round);
  sendSocketMsg(
    encodeToSocketFmt(
      MessageType.READY_FOR_TOURNAMENT_GAME,
      evt.serializeBinary()
    )
  );
};

const reducePairings = (players: Array<TournamentPerson>,
  existingPairings: Array<RoundPairings>,
  newPairings: Pairing[]): Array<RoundPairings> => {
      let updatedPairings = existingPairings;

      newPairings.forEach((value: Pairing) => {
        const newSinglePairing = {
          players: value
            .getPlayersList()
            .map((v) => players[v]),
          outcomes: value.getOutcomesList(),
          readyStates: value.getReadyStatesList(),
          games: value.getGamesList().map((g) => ({
            scores: g.getScoresList(),
            gameEndReason: g.getGameEndReason(),
            id: g.getId(),
            results: g.getResultsList(),
          })),
        } as SinglePairing;
        updatedPairings[value.getRound()].roundPairings[
          value.getPlayersList()[0]
        ] = newSinglePairing;
        updatedPairings[value.getRound()].roundPairings[
          value.getPlayersList()[1]
        ] = newSinglePairing;
      });
      return updatedPairings;
}

const reduceStandings = (existingStandings: { [round: number]: RoundStandings.AsObject },
  newStandings: any): { [round: number]: RoundStandings.AsObject } => {
      let updatedStandings = existingStandings;

      newStandings.forEach(
        (value: RoundStandings.AsObject, key: number) => {
          updatedStandings[key] = value;
        }
      );
      return updatedStandings;
}

const divisionDataResponseToObj = (
  dd: TournamentDivisionDataResponse
): Division => {
  const ret = {
    tournamentID: dd.getId(),
    divisionID: dd.getDivision(),
    players: Array<TournamentPerson>(),
    standingsMap: {},
    pairings: Array<RoundPairings>(),
    divisionControls: dd.getControls(),
    roundControls: Array<RoundControl>(),
    currentRound: dd.getCurrentRound(),
    playerIndexMap: {},
<<<<<<< HEAD
    numRounds: 0,
=======
    standingsMap: {},
    removedPlayers: new Array<string>(),
    checkedInPlayers: new Set<string>(),
>>>>>>> 91cd860a
  };

  // Reduce Standings

  const standingsMap: { [roundId: number]: RoundStandings.AsObject } = {};
<<<<<<< HEAD

  dd.getStandingsMap().forEach((value: RoundStandings, key: number) => {
    standingsMap[key] = value.toObject();
=======
  const removedPlayers = new Array<string>();
  const checkedInPlayers = new Set<string>();
  dd.getPlayersPropertiesList().forEach((value: PlayerProperties, index) => {
    if (value.getRemoved()) {
      removedPlayers.push(dd.getPlayersList()[index]);
    }
    if (value.getCheckedIn()) {
      checkedInPlayers.add(dd.getPlayersList()[index]);
    }
>>>>>>> 91cd860a
  });

  ret.standingsMap = standingsMap;

  // Reduce playerIndexMap and players

  const playerIndexMap: { [playerID: string]: number } = {};
  const newPlayers = Array<TournamentPerson>();
  dd.getPlayers()
    ?.getPersonsList()
    .forEach((value: TournamentPerson, index: number) => {
    playerIndexMap[value.getId()] = index;
      newPlayers.push(value);
  });

  ret.playerIndexMap = playerIndexMap;
  ret.players = newPlayers;

  // Reduce pairings

  const newPairings = new Array<RoundPairings>();

  dd.getRoundControlsList().forEach(() => {
    const newRoundPairings = new Array<SinglePairing>();
    dd.getPlayers()
      ?.getPersonsList().forEach(() => {
      newRoundPairings.push({} as SinglePairing);
    });
    newPairings.push({ roundPairings: newRoundPairings });
  });

  dd.getPairingMapMap().forEach((value: Pairing, key: string) => {
    const newPairing = {
      players: value.getPlayersList().map((v) => newPlayers[v]),
      outcomes: value.getOutcomesList(),
      readyStates: value.getReadyStatesList(),
      games: value.getGamesList().map((g) => ({
        scores: g.getScoresList(),
        gameEndReason: g.getGameEndReason(),
        id: g.getId(),
        results: g.getResultsList(),
      })),
    } as SinglePairing;
    newPairings[value.getRound()].roundPairings[
      playerIndexMap[newPairing.players[0].getId()]
    ] = newPairing;
    newPairings[value.getRound()].roundPairings[
      playerIndexMap[newPairing.players[1].getId()]
    ] = newPairing;
  });

<<<<<<< HEAD
  ret.pairings = newPairings;

=======
  dd.getStandingsMap().forEach((value: RoundStandings, key: number) => {
    standingsMap[key] = value.toObject();
  });
  ret.pairingMap = pairingMap;
  ret.removedPlayers = removedPlayers;
  ret.checkedInPlayers = checkedInPlayers;
  ret.playerIndexMap = playerIndexMap;
  ret.standingsMap = standingsMap;
>>>>>>> 91cd860a
  return ret;
};

const toResultStr = (r: 0 | 1 | 2 | 3 | 4 | 5 | 6 | 7) => {
  return {
    0: 'NO_RESULT',
    1: 'WIN',
    2: 'LOSS',
    3: 'DRAW',
    4: 'BYE',
    5: 'FORFEIT_WIN',
    6: 'FORFEIT_LOSS',
    7: 'ELIMINATED',
  }[r];
};

const toEndReason = (r: 0 | 1 | 2 | 3 | 4 | 5 | 6 | 7 | 8) => {
  return {
    0: 'NONE',
    1: 'TIME',
    2: 'STANDARD',
    3: 'CONSECUTIVE_ZEROES',
    4: 'RESIGNED',
    5: 'ABORTED',
    6: 'TRIPLE_CHALLENGE',
    7: 'CANCELLED',
    8: 'FORCE_FORFEIT',
  }[r];
};

export const TourneyGameEndedEvtToRecentGame = (
  evt: TournamentGameEndedEvent
): RecentGame => {
  const evtPlayers = evt.getPlayersList();

  const players = evtPlayers.map((ep) => ({
    username: ep.getUsername(),
    score: ep.getScore(),
    result: toResultStr(ep.getResult()),
  }));

  return {
    players,
    end_reason: toEndReason(evt.getEndReason()),
    game_id: evt.getGameId(),
    time: evt.getTime(),
    round: evt.getRound(),
  };
};

const getPairing = (
  round: number,
  fullPlayerID: string,
  division: Division
): SinglePairing => {
  return division.pairings[round].roundPairings[
    division.playerIndexMap[fullPlayerID]
  ];
};

// The "Ready" button and pairings should be displayed based on:
//    - the tournament having started
//    - player not having yet started the current round's game
//      (how do we determine that? a combination of the live games
//       currently ongoing and a game result already being in for this game?)
const tourneyStatus = (
  started: boolean,
  division: Division,
  activeGames: Array<ActiveGame>,
  currentRound: number,
  loginContext: LoginState
): TourneyStatus => {
  if (!division) {
    return TourneyStatus.PRETOURNEY; // XXX: maybe a state for not being part of tourney
  }

  const fullPlayerID = `${loginContext.userID}:${loginContext.username}`;
  if (!division) {
    // This really shouldn't happen, but it's a check to make sure we don't crash.
    return TourneyStatus.PRETOURNEY;
  }
  const pairing = getPairing(currentRound, fullPlayerID, division);

  if (!pairing) {
    return TourneyStatus.PRETOURNEY;
  }
  const playerIdx = pairing.players.map((v) => v.getId()).indexOf(fullPlayerID);
  if (playerIdx === undefined) {
    return TourneyStatus.PRETOURNEY;
  }
  if (pairing.players[0] === pairing.players[1]) {
    switch (pairing.outcomes[0]) {
      case TournamentGameResult.BYE:
        return TourneyStatus.ROUND_BYE;
      case TournamentGameResult.FORFEIT_LOSS:
        return TourneyStatus.ROUND_FORFEIT_LOSS;
      case TournamentGameResult.FORFEIT_WIN:
        return TourneyStatus.ROUND_FORFEIT_WIN;
    }
    return TourneyStatus.PRETOURNEY;
  }
  if (pairing.games[0] && pairing.games[0].gameEndReason) {
    // Game already finished
    return TourneyStatus.ROUND_GAME_FINISHED;
  }
  if (
    activeGames.find((ag) => {
      return (
        ag.players[0].displayName === loginContext.username ||
        ag.players[1].displayName === loginContext.username
      );
    })
  ) {
    return TourneyStatus.ROUND_GAME_ACTIVE;
  }
  if (
    pairing.readyStates[playerIdx] === '' &&
    pairing.readyStates[1 - playerIdx] !== ''
  ) {
    // Our opponent is ready
    return TourneyStatus.ROUND_OPPONENT_WAITING;
  } else if (
    pairing.readyStates[1 - playerIdx] === '' &&
    pairing.readyStates[playerIdx] !== ''
  ) {
    // We're ready
    return TourneyStatus.ROUND_READY;
  }

  if (
    pairing.readyStates[playerIdx] === '' &&
    pairing.readyStates[1 - playerIdx] === ''
  ) {
    return TourneyStatus.ROUND_OPEN;
  }

  // Otherwise just return generic pre-tourney
  return TourneyStatus.PRETOURNEY;
};

export function TournamentReducer(
  state: TournamentState,
  action: Action
): TournamentState {
  switch (action.actionType) {
    case ActionType.SetTourneyMetadata:
      const metadata = action.payload as TournamentMetadata;
      return {
        ...state,
        metadata,
      };

    case ActionType.SetDivisionRoundControls: {
      const drc = action.payload as {
        roundControls: DivisionRoundControls;
        loginState: LoginState;
      };
      const division = drc.roundControls.getDivision();

      return Object.assign(state, {
        divisions: Object.assign({}, state.divisions, {
          [division]: Object.assign({}, state.divisions[division], {
            roundControls: drc.roundControls,
          }),
        }),
      });
    }

    case ActionType.SetDivisionControls: {
      const dc = action.payload as {
        divisionControls: DivisionControlsResponse;
        loginState: LoginState;
      };
      const division = dc.divisionControls.getDivision();

      return Object.assign(state, {
        divisions: Object.assign({}, state.divisions, {
          [division]: Object.assign({}, state.divisions[division], {
            divisionControls: dc.divisionControls,
          }),
        }),
      });
    }

    case ActionType.SetDivisionPairings: {
      const dp = action.payload as {
        dpr: DivisionPairingsResponse;
        loginState: LoginState;
      };
      const division = dp.dpr.getDivision();
      const newPairings = reducePairings(state.divisions[division].players,
        state.divisions[division].pairings,
        dp.dpr.getDivisionPairingsList());
      const newStandings = reduceStandings(state.divisions[division].standingsMap,
        dp.dpr.getDivisionStandingsMap());

      return Object.assign(state, {
        divisions: Object.assign({}, state.divisions, {
          [division]: Object.assign({}, state.divisions[division], {
            pairings: newPairings,
            standings: newStandings,
          }),
        }),
      });
    }

    case ActionType.SetDivisionPlayers: {
      const dp = action.payload as {
        parr: PlayersAddedOrRemovedResponse;
        loginState: LoginState;
      };

      const division = dp.parr.getDivision();
      const respPlayers = dp.parr.getPlayers()?.getPersonsList()
      let newPlayerIndexMap: { [playerID: string]: number } = {};
      let newPlayers = Array<TournamentPerson>();

      dp.parr.getPlayers()
        ?.getPersonsList()
        .forEach((value: TournamentPerson, index: number) => {
        newPlayerIndexMap[value.getId()] = index;
          newPlayers.push(value);
      });


      if (state.started && respPlayers && respPlayers?.length > newPlayers.length) {
        // Players have been added and the tournament has already started
        // This means we must expand the current pairings
        const numberOfAddedPlayers = respPlayers?.length - newPlayers.length;

        let expandedPairings = state.divisions[division].pairings;

        expandedPairings.forEach((value: RoundPairings) => {
          for (var i = numberOfAddedPlayers; i >= 0; i--) {
            value.roundPairings.push({} as SinglePairing)
          }
        });

        Object.assign(state, {
          divisions: Object.assign({}, state.divisions, {
            [division]: Object.assign({}, state.divisions[division], {
              pairings: expandedPairings,
            }),
          }),
        });
      }

      const newPairings = reducePairings(state.divisions[division].players,
        state.divisions[division].pairings,
        dp.parr.getDivisionPairingsList());
      const newStandings = reduceStandings(state.divisions[division].standingsMap,
        dp.parr.getDivisionStandingsMap());

      return Object.assign(state, {
        divisions: Object.assign({}, state.divisions, {
          [division]: Object.assign({}, state.divisions[division], {
            pairings: newPairings,
            standings: newStandings,
            playerIndexMap: newPlayerIndexMap,
            players: newPlayers,
          }),
        }),
      });
    }

    case ActionType.SetTournamentFinished: {
      return {
        ...state,
        finished: true,
      }
    }

    case ActionType.SetDivisionsData: {
      const dd = action.payload as {
        fullDivisions: FullTournamentDivisions;
        loginState: LoginState;
      };

      const divisions: { [name: string]: Division } = {};
      const divisionsMap = dd.fullDivisions.getDivisionsMap();
      const fullLoggedInID = `${dd.loginState.userID}:${dd.loginState.username}`;
      let registeredDivision: Division | undefined;
      divisionsMap.forEach(
        (value: TournamentDivisionDataResponse, key: string) => {
          divisions[key] = divisionDataResponseToObj(value);
          if (divisions[key].players.map((v) => v.getId()).includes(fullLoggedInID)) {
            registeredDivision = divisions[key];
          }
        }
      );
      // However we should check to see if we've already played the game,
      // or are playing the game.

      let competitorState: CompetitorState = state.competitorState;
      if (registeredDivision) {
        competitorState = {
          isRegistered: true,
          division: registeredDivision.divisionID,
          currentRound: registeredDivision.currentRound,
          status: tourneyStatus(
            dd.fullDivisions.getStarted(),
            registeredDivision,
            state.activeGames,
            registeredDivision.currentRound,
            dd.loginState
          ),
        };
      }

      return {
        ...state,
        started: dd.fullDivisions.getStarted(),
        divisions,
        competitorState,
      };
    }

    case ActionType.StartTourneyRound: {
      const m = action.payload as TournamentRoundStarted;
      // Make sure the tournament ID matches. (Why wouldn't it, though?)
      if (state.metadata.id !== m.getTournamentId()) {
        return state;
      }
      const division = m.getDivision();
      // Mark the round for the passed-in division to be the passed-in round.
      return Object.assign(state, {
        started: true,
        divisions: Object.assign({}, state.divisions, {
          [division]: Object.assign({}, state.divisions[division], {
            currentRound: m.getRound(),
          }),
        }),
        competitorState: Object.assign({}, state.competitorState, {
          currentRound:
            state.competitorState.division === division
              ? m.getRound()
              : state.competitorState.currentRound,
          status:
            state.competitorState.division === division
              ? TourneyStatus.ROUND_OPEN
              : state.competitorState.status,
        }),
      });
    }

    case ActionType.SetTourneyStatus: {
      const m = action.payload as TourneyStatus;
      return {
        ...state,
        competitorState: {
          ...state.competitorState,
          status: m,
        },
      };
    }

    case ActionType.AddActiveGames: {
      const activeGames = action.payload as Array<ActiveGame>;
      return {
        ...state,
        activeGames,
      };
    }

    case ActionType.AddActiveGame: {
      const { activeGames } = state;
      const activeGame = action.payload as ActiveGame;
      return {
        ...state,
        activeGames: [...activeGames, activeGame],
      };
    }

    case ActionType.RemoveActiveGame: {
      const { activeGames } = state;
      const id = action.payload as string;

      const newArr = activeGames.filter((ag) => {
        return ag.gameID !== id;
      });

      return {
        ...state,
        activeGames: newArr,
      };
    }

    case ActionType.AddTourneyGameResult: {
      const { finishedTourneyGames, gamesOffset, gamesPageSize } = state;
      const evt = action.payload as TournamentGameEndedEvent;
      const game = TourneyGameEndedEvtToRecentGame(evt);
      // If a tourney game comes in while we're looking at another page,
      // do nothing.
      if (gamesOffset > 0) {
        return state;
      }

      // Bring newest game to the top.
      const newGames = [game, ...finishedTourneyGames];
      if (newGames.length > gamesPageSize) {
        newGames.length = gamesPageSize;
      }

      return {
        ...state,
        finishedTourneyGames: newGames,
      };
    }

    case ActionType.AddTourneyGameResults: {
      const finishedTourneyGames = action.payload as Array<RecentGame>;
      return {
        ...state,
        finishedTourneyGames,
      };
    }

    case ActionType.SetTourneyGamesOffset: {
      const offset = action.payload as number;
      return {
        ...state,
        gamesOffset: offset,
      };
    }
  }
  throw new Error(`unhandled action type ${action.actionType}`);
}<|MERGE_RESOLUTION|>--- conflicted
+++ resolved
@@ -70,13 +70,8 @@
   // currentRound is zero-indexed
   currentRound: number;
   playerIndexMap: { [playerID: string]: number };
-<<<<<<< HEAD
-=======
-  pairingMap: { [roundUserKey: string]: SinglePairing };
-  removedPlayers: Array<string>;
-  checkedInPlayers: Set<string>;
->>>>>>> 91cd860a
   numRounds: number;
+  // checkedInPlayers: Set<string>;
 };
 
 export type CompetitorState = {
@@ -163,46 +158,46 @@
   );
 };
 
-const reducePairings = (players: Array<TournamentPerson>,
+const reducePairings = (
+  players: Array<TournamentPerson>,
   existingPairings: Array<RoundPairings>,
-  newPairings: Pairing[]): Array<RoundPairings> => {
-      let updatedPairings = existingPairings;
-
-      newPairings.forEach((value: Pairing) => {
-        const newSinglePairing = {
-          players: value
-            .getPlayersList()
-            .map((v) => players[v]),
-          outcomes: value.getOutcomesList(),
-          readyStates: value.getReadyStatesList(),
-          games: value.getGamesList().map((g) => ({
-            scores: g.getScoresList(),
-            gameEndReason: g.getGameEndReason(),
-            id: g.getId(),
-            results: g.getResultsList(),
-          })),
-        } as SinglePairing;
-        updatedPairings[value.getRound()].roundPairings[
-          value.getPlayersList()[0]
-        ] = newSinglePairing;
-        updatedPairings[value.getRound()].roundPairings[
-          value.getPlayersList()[1]
-        ] = newSinglePairing;
-      });
-      return updatedPairings;
-}
-
-const reduceStandings = (existingStandings: { [round: number]: RoundStandings.AsObject },
-  newStandings: any): { [round: number]: RoundStandings.AsObject } => {
-      let updatedStandings = existingStandings;
-
-      newStandings.forEach(
-        (value: RoundStandings.AsObject, key: number) => {
-          updatedStandings[key] = value;
-        }
-      );
-      return updatedStandings;
-}
+  newPairings: Pairing[]
+): Array<RoundPairings> => {
+  const updatedPairings = existingPairings;
+
+  newPairings.forEach((value: Pairing) => {
+    const newSinglePairing = {
+      players: value.getPlayersList().map((v) => players[v]),
+      outcomes: value.getOutcomesList(),
+      readyStates: value.getReadyStatesList(),
+      games: value.getGamesList().map((g) => ({
+        scores: g.getScoresList(),
+        gameEndReason: g.getGameEndReason(),
+        id: g.getId(),
+        results: g.getResultsList(),
+      })),
+    } as SinglePairing;
+    updatedPairings[value.getRound()].roundPairings[
+      value.getPlayersList()[0]
+    ] = newSinglePairing;
+    updatedPairings[value.getRound()].roundPairings[
+      value.getPlayersList()[1]
+    ] = newSinglePairing;
+  });
+  return updatedPairings;
+};
+
+const reduceStandings = (
+  existingStandings: { [round: number]: RoundStandings.AsObject },
+  newStandings: any // XXX: ask josh what this is
+): { [round: number]: RoundStandings.AsObject } => {
+  const updatedStandings = existingStandings;
+
+  newStandings.forEach((value: RoundStandings.AsObject, key: number) => {
+    updatedStandings[key] = value;
+  });
+  return updatedStandings;
+};
 
 const divisionDataResponseToObj = (
   dd: TournamentDivisionDataResponse
@@ -217,35 +212,23 @@
     roundControls: Array<RoundControl>(),
     currentRound: dd.getCurrentRound(),
     playerIndexMap: {},
-<<<<<<< HEAD
     numRounds: 0,
-=======
-    standingsMap: {},
-    removedPlayers: new Array<string>(),
-    checkedInPlayers: new Set<string>(),
->>>>>>> 91cd860a
+    //     checkedInPlayers: new Set<string>(),
   };
 
   // Reduce Standings
 
   const standingsMap: { [roundId: number]: RoundStandings.AsObject } = {};
-<<<<<<< HEAD
 
   dd.getStandingsMap().forEach((value: RoundStandings, key: number) => {
     standingsMap[key] = value.toObject();
-=======
-  const removedPlayers = new Array<string>();
-  const checkedInPlayers = new Set<string>();
-  dd.getPlayersPropertiesList().forEach((value: PlayerProperties, index) => {
-    if (value.getRemoved()) {
-      removedPlayers.push(dd.getPlayersList()[index]);
-    }
-    if (value.getCheckedIn()) {
+  });
+
+  /**
+   *     if (value.getCheckedIn()) {
       checkedInPlayers.add(dd.getPlayersList()[index]);
     }
->>>>>>> 91cd860a
-  });
-
+   */
   ret.standingsMap = standingsMap;
 
   // Reduce playerIndexMap and players
@@ -255,9 +238,9 @@
   dd.getPlayers()
     ?.getPersonsList()
     .forEach((value: TournamentPerson, index: number) => {
-    playerIndexMap[value.getId()] = index;
+      playerIndexMap[value.getId()] = index;
       newPlayers.push(value);
-  });
+    });
 
   ret.playerIndexMap = playerIndexMap;
   ret.players = newPlayers;
@@ -269,9 +252,10 @@
   dd.getRoundControlsList().forEach(() => {
     const newRoundPairings = new Array<SinglePairing>();
     dd.getPlayers()
-      ?.getPersonsList().forEach(() => {
-      newRoundPairings.push({} as SinglePairing);
-    });
+      ?.getPersonsList()
+      .forEach(() => {
+        newRoundPairings.push({} as SinglePairing);
+      });
     newPairings.push({ roundPairings: newRoundPairings });
   });
 
@@ -295,19 +279,8 @@
     ] = newPairing;
   });
 
-<<<<<<< HEAD
   ret.pairings = newPairings;
 
-=======
-  dd.getStandingsMap().forEach((value: RoundStandings, key: number) => {
-    standingsMap[key] = value.toObject();
-  });
-  ret.pairingMap = pairingMap;
-  ret.removedPlayers = removedPlayers;
-  ret.checkedInPlayers = checkedInPlayers;
-  ret.playerIndexMap = playerIndexMap;
-  ret.standingsMap = standingsMap;
->>>>>>> 91cd860a
   return ret;
 };
 
@@ -498,11 +471,15 @@
         loginState: LoginState;
       };
       const division = dp.dpr.getDivision();
-      const newPairings = reducePairings(state.divisions[division].players,
+      const newPairings = reducePairings(
+        state.divisions[division].players,
         state.divisions[division].pairings,
-        dp.dpr.getDivisionPairingsList());
-      const newStandings = reduceStandings(state.divisions[division].standingsMap,
-        dp.dpr.getDivisionStandingsMap());
+        dp.dpr.getDivisionPairingsList()
+      );
+      const newStandings = reduceStandings(
+        state.divisions[division].standingsMap,
+        dp.dpr.getDivisionStandingsMap()
+      );
 
       return Object.assign(state, {
         divisions: Object.assign({}, state.divisions, {
@@ -521,28 +498,32 @@
       };
 
       const division = dp.parr.getDivision();
-      const respPlayers = dp.parr.getPlayers()?.getPersonsList()
-      let newPlayerIndexMap: { [playerID: string]: number } = {};
-      let newPlayers = Array<TournamentPerson>();
-
-      dp.parr.getPlayers()
+      const respPlayers = dp.parr.getPlayers()?.getPersonsList();
+      const newPlayerIndexMap: { [playerID: string]: number } = {};
+      const newPlayers = Array<TournamentPerson>();
+
+      dp.parr
+        .getPlayers()
         ?.getPersonsList()
         .forEach((value: TournamentPerson, index: number) => {
-        newPlayerIndexMap[value.getId()] = index;
+          newPlayerIndexMap[value.getId()] = index;
           newPlayers.push(value);
-      });
-
-
-      if (state.started && respPlayers && respPlayers?.length > newPlayers.length) {
+        });
+
+      if (
+        state.started &&
+        respPlayers &&
+        respPlayers?.length > newPlayers.length
+      ) {
         // Players have been added and the tournament has already started
         // This means we must expand the current pairings
         const numberOfAddedPlayers = respPlayers?.length - newPlayers.length;
 
-        let expandedPairings = state.divisions[division].pairings;
+        const expandedPairings = state.divisions[division].pairings;
 
         expandedPairings.forEach((value: RoundPairings) => {
-          for (var i = numberOfAddedPlayers; i >= 0; i--) {
-            value.roundPairings.push({} as SinglePairing)
+          for (let i = numberOfAddedPlayers; i >= 0; i--) {
+            value.roundPairings.push({} as SinglePairing);
           }
         });
 
@@ -555,11 +536,15 @@
         });
       }
 
-      const newPairings = reducePairings(state.divisions[division].players,
+      const newPairings = reducePairings(
+        state.divisions[division].players,
         state.divisions[division].pairings,
-        dp.parr.getDivisionPairingsList());
-      const newStandings = reduceStandings(state.divisions[division].standingsMap,
-        dp.parr.getDivisionStandingsMap());
+        dp.parr.getDivisionPairingsList()
+      );
+      const newStandings = reduceStandings(
+        state.divisions[division].standingsMap,
+        dp.parr.getDivisionStandingsMap()
+      );
 
       return Object.assign(state, {
         divisions: Object.assign({}, state.divisions, {
@@ -577,7 +562,7 @@
       return {
         ...state,
         finished: true,
-      }
+      };
     }
 
     case ActionType.SetDivisionsData: {
@@ -593,7 +578,11 @@
       divisionsMap.forEach(
         (value: TournamentDivisionDataResponse, key: string) => {
           divisions[key] = divisionDataResponseToObj(value);
-          if (divisions[key].players.map((v) => v.getId()).includes(fullLoggedInID)) {
+          if (
+            divisions[key].players
+              .map((v) => v.getId())
+              .includes(fullLoggedInID)
+          ) {
             registeredDivision = divisions[key];
           }
         }
