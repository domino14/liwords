package main

import (
	"context"
	"expvar"
	_ "expvar"
	"fmt"
	"net/http"
	"os"
	"os/signal"
	"runtime"
	"strings"
	"syscall"
	"time"

	"github.com/gomodule/redigo/redis"

	"github.com/domino14/liwords/pkg/apiserver"
	"github.com/domino14/liwords/pkg/bus"
	"github.com/domino14/liwords/pkg/gameplay"
	cfgstore "github.com/domino14/liwords/pkg/stores/config"
	"github.com/domino14/liwords/pkg/stores/game"
	"github.com/domino14/liwords/pkg/stores/session"
	"github.com/domino14/liwords/pkg/stores/soughtgame"
	"github.com/domino14/liwords/pkg/stores/stats"
	"github.com/domino14/liwords/pkg/tournament"

	"github.com/domino14/liwords/pkg/registration"

	"github.com/domino14/liwords/pkg/auth"

	"github.com/justinas/alice"
	"github.com/rs/zerolog"
	"github.com/rs/zerolog/hlog"
	"github.com/rs/zerolog/log"

	"github.com/domino14/liwords/pkg/config"
	tournamentstore "github.com/domino14/liwords/pkg/stores/tournament"
	"github.com/domino14/liwords/pkg/stores/user"
	pkguser "github.com/domino14/liwords/pkg/user"
	configservice "github.com/domino14/liwords/rpc/api/proto/config_service"
	gameservice "github.com/domino14/liwords/rpc/api/proto/game_service"
	tournamentservice "github.com/domino14/liwords/rpc/api/proto/tournament_service"
	userservice "github.com/domino14/liwords/rpc/api/proto/user_service"

	"net/http/pprof"
)

const (
	GracefulShutdownTimeout = 30 * time.Second
)

var (
	// BuildHash is the git hash, set by go build flags
	BuildHash = "unknown"
	// BuildDate is the build date, set by go build flags
	BuildDate = "unknown"
)

func newPool(addr string) *redis.Pool {
	return &redis.Pool{
		MaxIdle:     3,
		IdleTimeout: 240 * time.Second,
		// Dial or DialContext must be set. When both are set, DialContext takes precedence over Dial.
		Dial: func() (redis.Conn, error) { return redis.DialURL(addr) },
	}
}

func pingEndpoint(w http.ResponseWriter, r *http.Request) {
	w.Header().Add("Content-Type", "application/json")
	w.WriteHeader(200)
	w.Write([]byte(`{"status":"copacetic"}`))
}

func main() {

	cfg := &config.Config{}
	cfg.Load(os.Args[1:])
	log.Info().Interface("config", cfg).
		Str("build-date", BuildDate).Str("build-hash", BuildHash).Msg("started")

	if cfg.SecretKey == "" {
		panic("secret key must be non blank")
	}
	if cfg.MacondoConfig.Debug {
		zerolog.SetGlobalLevel(zerolog.DebugLevel)
	} else {
		zerolog.SetGlobalLevel(zerolog.InfoLevel)
	}
	log.Debug().Msg("debug log is on")

	redisPool := newPool(cfg.RedisURL)

	router := http.NewServeMux() // here you could also go with third party packages to create a router

	tmpUserStore, err := user.NewDBStore(cfg.DBConnString)
	if err != nil {
		panic(err)
	}
	stores := bus.Stores{}

	stores.UserStore = user.NewCache(tmpUserStore)

	stores.SessionStore, err = session.NewDBStore(cfg.DBConnString)

	middlewares := alice.New(
		hlog.NewHandler(log.With().Str("service", "liwords").Logger()),
		apiserver.WithCookiesMiddleware,
		apiserver.AuthenticationMiddlewareGenerator(stores.SessionStore),
		apiserver.APIKeyMiddlewareGenerator(),
		hlog.AccessHandler(func(r *http.Request, status int, size int, d time.Duration) {
			path := strings.Split(r.URL.Path, "/")
			method := path[len(path)-1]
			hlog.FromRequest(r).Info().Str("method", method).Int("status", status).Dur("duration", d).Msg("")
		}),
	)

	tmpGameStore, err := game.NewDBStore(cfg, stores.UserStore)
	if err != nil {
		panic(err)
	}

	stores.GameStore = game.NewCache(tmpGameStore)

	tmpTournamentStore, err := tournamentstore.NewDBStore(cfg, stores.GameStore)
	if err != nil {
		panic(err)
	}
	stores.TournamentStore = tournamentstore.NewCache(tmpTournamentStore)

<<<<<<< HEAD
	soughtGameStore, err := soughtgame.NewDBStore(cfg)
	if err != nil {
		panic(err)
	}
	configStore := cfgstore.NewRedisConfigStore(redisPool)
	listStatStore, err := stats.NewListStatStore(cfg.DBConnString)
=======
	stores.SoughtGameStore = soughtgame.NewMemoryStore()
	stores.ConfigStore = cfgstore.NewRedisConfigStore(redisPool)
	stores.ListStatStore, err = stats.NewListStatStore(cfg.DBConnString)
>>>>>>> e1941ec6
	if err != nil {
		panic(err)
	}
	stores.PresenceStore = user.NewRedisPresenceStore(redisPool)
	stores.ChatStore = user.NewRedisChatStore(redisPool)

	authenticationService := auth.NewAuthenticationService(stores.UserStore, stores.SessionStore, stores.ConfigStore,
		cfg.SecretKey, cfg.MailgunKey)
	registrationService := registration.NewRegistrationService(stores.UserStore)
	gameService := gameplay.NewGameService(stores.UserStore, stores.GameStore)
	profileService := pkguser.NewProfileService(stores.UserStore)
	autocompleteService := pkguser.NewAutocompleteService(stores.UserStore)
	socializeService := pkguser.NewSocializeService(stores.UserStore, stores.ChatStore)
	configService := config.NewConfigService(stores.ConfigStore, stores.UserStore)
	tournamentService := tournament.NewTournamentService(stores.TournamentStore, stores.UserStore)

	router.Handle("/ping", http.HandlerFunc(pingEndpoint))

	router.Handle(userservice.AuthenticationServicePathPrefix,
		middlewares.Then(userservice.NewAuthenticationServiceServer(authenticationService, nil)))

	router.Handle(userservice.RegistrationServicePathPrefix,
		middlewares.Then(userservice.NewRegistrationServiceServer(registrationService, nil)))

	router.Handle(gameservice.GameMetadataServicePathPrefix,
		middlewares.Then(gameservice.NewGameMetadataServiceServer(gameService, nil)))

	router.Handle(userservice.ProfileServicePathPrefix,
		middlewares.Then(userservice.NewProfileServiceServer(profileService, nil)))

	router.Handle(userservice.AutocompleteServicePathPrefix,
		middlewares.Then(userservice.NewAutocompleteServiceServer(autocompleteService, nil)))

	router.Handle(userservice.SocializeServicePathPrefix,
		middlewares.Then(userservice.NewSocializeServiceServer(socializeService, nil)))

	router.Handle(configservice.ConfigServicePathPrefix,
		middlewares.Then(configservice.NewConfigServiceServer(configService, nil)))

	router.Handle(tournamentservice.TournamentServicePathPrefix,
		middlewares.Then(tournamentservice.NewTournamentServiceServer(tournamentService, nil)))

	router.Handle(
		"/debug/pprof/goroutine", pprof.Handler("goroutine"),
	)
	router.Handle(
		"/debug/pprof/heap", pprof.Handler("heap"),
	)
	router.Handle(
		"/debug/vars", http.DefaultServeMux,
	)

	expvar.Publish("goroutines", expvar.Func(func() interface{} {
		return fmt.Sprintf("%d", runtime.NumGoroutine())
	}))

	expvar.Publish("gameCacheSize", expvar.Func(func() interface{} {
		ct := stores.GameStore.CachedCount(context.Background())
		return fmt.Sprintf("%d", ct)
	}))

	expvar.Publish("userCacheSize", expvar.Func(func() interface{} {
		ct := stores.UserStore.CachedCount(context.Background())
		return fmt.Sprintf("%d", ct)
	}))

	srv := &http.Server{
		Addr:         cfg.ListenAddr,
		Handler:      router,
		WriteTimeout: 10 * time.Second,
		ReadTimeout:  10 * time.Second}

	idleConnsClosed := make(chan struct{})
	sig := make(chan os.Signal, 1)

	// Handle bus.
	pubsubBus, err := bus.NewBus(cfg, stores, redisPool)
	if err != nil {
		panic(err)
	}
	tournamentService.SetEventChannel(pubsubBus.TournamentEventChannel())

	ctx, pubsubCancel := context.WithCancel(context.Background())

	go pubsubBus.ProcessMessages(ctx)

	go func() {
		signal.Notify(sig, syscall.SIGINT, syscall.SIGTERM)
		<-sig
		log.Info().Msg("got quit signal...")
		ctx, shutdownCancel := context.WithTimeout(context.Background(), GracefulShutdownTimeout)
		if err := srv.Shutdown(ctx); err != nil {
			// Error from closing listeners, or context timeout:
			log.Error().Msgf("HTTP server Shutdown: %v", err)
		}
		shutdownCancel()
		pubsubCancel()
		close(idleConnsClosed)
	}()
	log.Info().Msg("starting listening...")
	if err := srv.ListenAndServe(); err != nil && err != http.ErrServerClosed {
		log.Fatal().Err(err).Msg("")
	}
	// XXX: We need to wait until all goroutines end. Not just the pubsub but possibly the bot,
	// etc.
	<-idleConnsClosed
	log.Info().Msg("server gracefully shutting down")
}<|MERGE_RESOLUTION|>--- conflicted
+++ resolved
@@ -128,18 +128,12 @@
 	}
 	stores.TournamentStore = tournamentstore.NewCache(tmpTournamentStore)
 
-<<<<<<< HEAD
-	soughtGameStore, err := soughtgame.NewDBStore(cfg)
-	if err != nil {
-		panic(err)
-	}
-	configStore := cfgstore.NewRedisConfigStore(redisPool)
-	listStatStore, err := stats.NewListStatStore(cfg.DBConnString)
-=======
-	stores.SoughtGameStore = soughtgame.NewMemoryStore()
+	stores.SoughtGameStore, err = soughtgame.NewDBStore(cfg)
+	if err != nil {
+		panic(err)
+	}
 	stores.ConfigStore = cfgstore.NewRedisConfigStore(redisPool)
 	stores.ListStatStore, err = stats.NewListStatStore(cfg.DBConnString)
->>>>>>> e1941ec6
 	if err != nil {
 		panic(err)
 	}
